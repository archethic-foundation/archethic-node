--- conflicted
+++ resolved
@@ -1,174 +1,85 @@
-<<<<<<< HEAD
-#!/bin/bash
-
-INSTALL_DIR="/opt/build"
-UPGRADE=0
-
-usage() {
-  echo "Usage:"
-  echo ""
-  echo " Release Uniris node binary"
-  echo ""
-  echo "  " release.sh [-d  dir] " Specify the installation dir"
-  echo "  " release.sh -u "       Upgrade the release"
-  echo "  " release.sh -h "       Print the help usage"
-  echo ""
-}
-
-while getopts d:u:h option 
-do 
-    case "${option}" 
-    in 
-        d) INSTALL_DIR=${OPTARG};; 
-        u) UPGRADE=1;; 
-        h) 
-          usage
-          exit 0
-          ;;
-        *) 
-          usage
-          exit 1
-          ;;
-    esac 
-done 
-shift $((OPTIND -1))
-
-# Install updated versions of hex/rebar
-mix local.rebar --force
-mix local.hex --if-missing --force
-
-export MIX_ENV=prod
-
-# Fetch deps and compile
-mix deps.get
-
-# Builds WEB assets in production mode
-cd assets && npm ci && npm run deploy && cd - && mix phx.digest
-
-VERSION=$(grep 'version:' mix.exs | cut -d '"' -f2)
-echo ""
-echo "Version: ${VERSION}"
-echo "Installation dir: ${INSTALL_DIR}"
-
-mkdir -p ${INSTALL_DIR}/mainnet
-mkdir -p ${INSTALL_DIR}/testnet
-
-if [ $UPGRADE == 1 ]
-then
-    # Build upgrade releases
-    echo "Build the upgrade release"
-    mix distillery.release --upgrade
-
-    echo "Copy upgraded release into ${INSTALL_DIR}/mainnet/releases/${VERSION}"
-    echo "Copy upgraded release into ${INSTALL_DIR}/testnet/releases/${VERSION}"
-
-    cp "_build/prod/rel/uniris_node/releases/${VERSION}/uniris_node.tar.gz" ${INSTALL_DIR}/mainnet/releases/${VERSION}
-    cp "_build/prod/rel/uniris_node/releases/${VERSION}/uniris_node.tar.gz" ${INSTALL_DIR}/testnet/releases/${VERSION}
-
-    echo "Run the upgrade"
-    ${INSTALL_DIR}/mainnet/bin/uniris_node upgrade ${VERSION}
-    ${INSTALL_DIR}/testnet/bin/uniris_node upgrade ${VERSION}
-else
-    # Build the releases
-
-    echo "Generate release"
-    mix distillery.release
-
-    echo "Install MainNet release"
-    echo "Copy release into ${INSTALL_DIR}/mainnet"
-    cp "_build/prod/rel/uniris_node/releases/${VERSION}/uniris_node.tar.gz" ${INSTALL_DIR}
-    tar zxvf ${INSTALL_DIR}/uniris_node.tar.gz -C ${INSTALL_DIR}/mainnet
-
-    echo "Install TestNet release"
-    echo "Copy release into ${INSTALL_DIR}/testnet"
-    tar zxvf ${INSTALL_DIR}/uniris_node.tar.gz -C ${INSTALL_DIR}/testnet
-    cp "rel/dev_runtime_config.exs" ${INSTALL_DIR}/testnet/runtime_config.exs
-fi
-
-=======
-#!/bin/bash
-
-INSTALL_DIR="/opt/build"
-UPGRADE=0
-
-usage() {
-  echo "Usage:"
-  echo ""
-  echo " Release Uniris node binary"
-  echo ""
-  echo "  " release.sh [-d  dir] " Specify the installation dir"
-  echo "  " release.sh -u "       Upgrade the release"
-  echo "  " release.sh -h "       Print the help usage"
-  echo ""
-}
-
-while getopts :uhd: option
-do
-    case "${option}"
-    in
-        d) INSTALL_DIR=${OPTARG};;
-        u) UPGRADE=1;;
-        h)
-          usage
-          exit 0
-          ;;
-        *)
-          usage
-          exit 1
-          ;;
-    esac
-done
-shift $((OPTIND -1))
-
-# Install updated versions of hex/rebar
-mix local.rebar --force
-mix local.hex --if-missing --force
-
-export MIX_ENV=prod
-
-# Fetch deps and compile
-mix deps.get
-
-# Builds WEB assets in production mode
-cd assets && npm ci && npm run deploy && cd - && mix phx.digest
-
-VERSION=$(grep 'version:' mix.exs | cut -d '"' -f2)
-echo ""
-echo "Version: ${VERSION}"
-echo "Installation dir: ${INSTALL_DIR}"
-
-mkdir -p ${INSTALL_DIR}/mainnet
-mkdir -p ${INSTALL_DIR}/testnet
-
-if [ $UPGRADE == 1 ]
-then
-    # Build upgrade releases
-    echo "Build the upgrade release"
-    MIX_ENV=prod mix distillery.release --upgrade
-    MIX_ENV=dev mix distillery.release --upgrade
-
-    echo "Copy upgraded release into ${INSTALL_DIR}/mainnet/releases/${VERSION}"
-    echo "Copy upgraded release into ${INSTALL_DIR}/testnet/releases/${VERSION}"
-
-    cp "_build/prod/rel/uniris_node/releases/${VERSION}/uniris_node.tar.gz" ${INSTALL_DIR}/mainnet/releases/${VERSION}
-    cp "_build/dev/rel/uniris_node/releases/${VERSION}/uniris_node.tar.gz" ${INSTALL_DIR}/testnet/releases/${VERSION}
-
-    echo "Run the upgrade"
-    ${INSTALL_DIR}/mainnet/bin/uniris_node upgrade ${VERSION}
-    ${INSTALL_DIR}/testnet/bin/uniris_node upgrade ${VERSION}
-else
-    # Build the releases
-
-    echo "Generate release"
-    MIX_ENV=prod mix distillery.release
-    MIX_ENV=dev mix distillery.release
-
-    echo "Install MainNet release"
-    tar zxvf "_build/prod/rel/uniris_node/releases/${VERSION}/uniris_node.tar.gz" -C ${INSTALL_DIR}/mainnet
-
-    echo "Install TestNet release"
-    tar zxvf "_build/dev/rel/uniris_node/releases/${VERSION}/uniris_node.tar.gz" -C ${INSTALL_DIR}/testnet
-fi
-
->>>>>>> e28080d3
-exit+#!/bin/bash
+
+INSTALL_DIR="/opt/build"
+UPGRADE=0
+
+usage() {
+  echo "Usage:"
+  echo ""
+  echo " Release Uniris node binary"
+  echo ""
+  echo "  " release.sh [-d  dir] " Specify the installation dir"
+  echo "  " release.sh -u "       Upgrade the release"
+  echo "  " release.sh -h "       Print the help usage"
+  echo ""
+}
+
+while getopts :uhd: option
+do
+    case "${option}"
+    in
+        d) INSTALL_DIR=${OPTARG};;
+        u) UPGRADE=1;;
+        h)
+          usage
+          exit 0
+          ;;
+        *)
+          usage
+          exit 1
+          ;;
+    esac
+done
+shift $((OPTIND -1))
+
+# Install updated versions of hex/rebar
+mix local.rebar --force
+mix local.hex --if-missing --force
+
+export MIX_ENV=prod
+
+# Fetch deps and compile
+mix deps.get
+
+# Builds WEB assets in production mode
+cd assets && npm ci && npm run deploy && cd - && mix phx.digest
+
+VERSION=$(grep 'version:' mix.exs | cut -d '"' -f2)
+echo ""
+echo "Version: ${VERSION}"
+echo "Installation dir: ${INSTALL_DIR}"
+
+mkdir -p ${INSTALL_DIR}/mainnet
+mkdir -p ${INSTALL_DIR}/testnet
+
+if [ $UPGRADE == 1 ]
+then
+    # Build upgrade releases
+    echo "Build the upgrade release"
+    MIX_ENV=prod mix distillery.release --upgrade
+    MIX_ENV=dev mix distillery.release --upgrade
+
+    echo "Copy upgraded release into ${INSTALL_DIR}/mainnet/releases/${VERSION}"
+    echo "Copy upgraded release into ${INSTALL_DIR}/testnet/releases/${VERSION}"
+
+    cp "_build/prod/rel/uniris_node/releases/${VERSION}/uniris_node.tar.gz" ${INSTALL_DIR}/mainnet/releases/${VERSION}
+    cp "_build/dev/rel/uniris_node/releases/${VERSION}/uniris_node.tar.gz" ${INSTALL_DIR}/testnet/releases/${VERSION}
+
+    echo "Run the upgrade"
+    ${INSTALL_DIR}/mainnet/bin/uniris_node upgrade ${VERSION}
+    ${INSTALL_DIR}/testnet/bin/uniris_node upgrade ${VERSION}
+else
+    # Build the releases
+
+    echo "Generate release"
+    MIX_ENV=prod mix distillery.release
+    MIX_ENV=dev mix distillery.release
+
+    echo "Install MainNet release"
+    tar zxvf "_build/prod/rel/uniris_node/releases/${VERSION}/uniris_node.tar.gz" -C ${INSTALL_DIR}/mainnet
+
+    echo "Install TestNet release"
+    tar zxvf "_build/dev/rel/uniris_node/releases/${VERSION}/uniris_node.tar.gz" -C ${INSTALL_DIR}/testnet
+fi
+
+exit