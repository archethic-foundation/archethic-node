--- conflicted
+++ resolved
@@ -4,11 +4,7 @@
   def project do
     [
       app: :archethic,
-<<<<<<< HEAD
       version: "0.12.0",
-=======
-      version: "0.11.4",
->>>>>>> 72268c99
       build_path: "_build",
       config_path: "config/config.exs",
       deps_path: "deps",
