defmodule Uniris.MixProject do
  use Mix.Project

  def project do
    [
      app: :uniris,
      version: "0.10.0",
      build_path: "_build",
      config_path: "config/config.exs",
      deps_path: "deps",
      lockfile: "mix.lock",
      elixir: "~> 1.10",
      start_permanent: Mix.env() == :prod,
      deps: deps(),
      compilers: [:elixir_make, :phoenix] ++ Mix.compilers(),
      elixirc_paths: elixirc_paths(Mix.env()),
      elixirc_options: [warnings_as_errors: true],
      dialyzer: [plt_add_apps: [:mix]]
    ]
  end

  # Run "mix help compile.app" to learn about applications.
  def application do
    [
      extra_applications: [:logger, :inets, :os_mon, :runtime_tools, :xmerl],
      mod: {Uniris.Application, []}
    ]
  end

  defp elixirc_paths(:test), do: ["lib", "test/support"]
  defp elixirc_paths(_), do: ["lib"]

  # Run "mix help deps" to learn about dependencies.
  defp deps do
    [
      {:flow, "~> 1.0"},
      {:xandra, "~> 0.11"},
      {:phoenix, ">= 1.5.4"},
      {:phoenix_pubsub, "~> 2.0"},
      {:phoenix_html, "~> 2.14"},
      {:phoenix_live_view, "~> 0.14.0"},
      {:jason, "~> 1.2"},
      {:plug_cowboy, "~> 2.3"},
      {:absinthe, "~> 1.5.0"},
      {:absinthe_plug, "~> 1.5"},
      {:absinthe_phoenix, "~> 2.0"},
      {:cors_plug, "~> 1.5"},
      {:phoenix_live_dashboard, "~> 0.2.7"},
      {:ex_doc, "~> 0.21.2"},
      {:observer_cli, "~> 1.5"},
      {:distillery, "~> 2.0"},
      {:crontab, "~> 1.1"},
      {:credo, "~> 1.5", runtime: false},
      {:git_hooks, "~> 0.4.0", runtime: false},
      {:dialyxir, "~> 1.0", runtime: false},
      {:mox, "~> 0.5.2"},
      {:stream_data, "~> 0.5.0"},
      {:elixir_make, "~> 0.6.0", runtime: false},
      {:logger_file_backend, "~> 0.0.11"},
      {:earmark, "~> 1.4"},
      {:humanize_time, "~> 1.0"},
      {:sizeable, "~> 1.0"},
      {:exjsonpath, "~> 0.9.0"},
      {:rand_compat, "~> 0.0.3"},
      {:inet_ext, "~> 1.0"},
      {:inet_cidr, "~> 1.1", hex: :erl_cidr, override: true},
      {:telemetry_metrics, "~> 0.6"},
      {:telemetry_poller, "~> 0.5.1"},
<<<<<<< HEAD
      {:httpoison, "~> 1.8"}
=======
      {:poolboy, "~> 1.5.1"},
      {:ecto, "~> 3.5"}
>>>>>>> 6d2e8e5f
    ]
  end
end<|MERGE_RESOLUTION|>--- conflicted
+++ resolved
@@ -66,12 +66,9 @@
       {:inet_cidr, "~> 1.1", hex: :erl_cidr, override: true},
       {:telemetry_metrics, "~> 0.6"},
       {:telemetry_poller, "~> 0.5.1"},
-<<<<<<< HEAD
-      {:httpoison, "~> 1.8"}
-=======
+      {:httpoison, "~> 1.8"},
       {:poolboy, "~> 1.5.1"},
       {:ecto, "~> 3.5"}
->>>>>>> 6d2e8e5f
     ]
   end
 end