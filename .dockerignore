<<<<<<< HEAD
/_build
/cover
/deps
/doc
/.fetch
erl_crash.dump
*.ez
*.beam
/config/*.secret.exs
.elixir_ls
**/doc
.
.git/config

/rel/artifacts

.DS_Store

/priv/crypto/c_dist
/priv/crypto/storage_nonce
/priv/storage
/priv/p2p/last_sync
/priv/p2p/last_sync/*
/priv/p2p/test_seeds
/priv/proposal_logs/

# Since we are building assets from assets/,
# we ignore priv/static. You may want to comment
# this depending on your deployment strategy.
/priv/static/*

# Self signed cert are used for local and dev purposes
/priv/cert


/assets/node_modules

log_*

/.idea/
uniris-node.iml
projectFilesBackup
=======
/_build
/cover
/deps
/doc
/.fetch
erl_crash.dump
*.ez
*.beam
/config/*.secret.exs
.elixir_ls
**/doc
.
.git/config

/rel/artifacts

.DS_Store

# mutable storage for dev and test environment
/data
/data_test

# libsodium port of Ed25519
/priv/crypto/c_dist

# Since we are building assets from assets/,
# we ignore priv/static. You may want to comment
# this depending on your deployment strategy.
/priv/static/*

# Self signed cert are used for local and dev purposes
/priv/cert

/assets/node_modules

log_*

/.idea/
uniris-node.iml
projectFilesBackup
>>>>>>> e28080d3
<|MERGE_RESOLUTION|>--- conflicted
+++ resolved
@@ -1,85 +1,40 @@
-<<<<<<< HEAD
-/_build
-/cover
-/deps
-/doc
-/.fetch
-erl_crash.dump
-*.ez
-*.beam
-/config/*.secret.exs
-.elixir_ls
-**/doc
-.
-.git/config
-
-/rel/artifacts
-
-.DS_Store
-
-/priv/crypto/c_dist
-/priv/crypto/storage_nonce
-/priv/storage
-/priv/p2p/last_sync
-/priv/p2p/last_sync/*
-/priv/p2p/test_seeds
-/priv/proposal_logs/
-
-# Since we are building assets from assets/,
-# we ignore priv/static. You may want to comment
-# this depending on your deployment strategy.
-/priv/static/*
-
-# Self signed cert are used for local and dev purposes
-/priv/cert
-
-
-/assets/node_modules
-
-log_*
-
-/.idea/
-uniris-node.iml
-projectFilesBackup
-=======
-/_build
-/cover
-/deps
-/doc
-/.fetch
-erl_crash.dump
-*.ez
-*.beam
-/config/*.secret.exs
-.elixir_ls
-**/doc
-.
-.git/config
-
-/rel/artifacts
-
-.DS_Store
-
-# mutable storage for dev and test environment
-/data
-/data_test
-
-# libsodium port of Ed25519
-/priv/crypto/c_dist
-
-# Since we are building assets from assets/,
-# we ignore priv/static. You may want to comment
-# this depending on your deployment strategy.
-/priv/static/*
-
-# Self signed cert are used for local and dev purposes
-/priv/cert
-
-/assets/node_modules
-
-log_*
-
-/.idea/
-uniris-node.iml
-projectFilesBackup
->>>>>>> e28080d3
+/_build
+/cover
+/deps
+/doc
+/.fetch
+erl_crash.dump
+*.ez
+*.beam
+/config/*.secret.exs
+.elixir_ls
+**/doc
+.
+.git/config
+
+/rel/artifacts
+
+.DS_Store
+
+# mutable storage for dev and test environment
+/data
+/data_test
+
+# libsodium port of Ed25519
+/priv/crypto/c_dist
+
+# Since we are building assets from assets/,
+# we ignore priv/static. You may want to comment
+# this depending on your deployment strategy.
+/priv/static/*
+
+# Self signed cert are used for local and dev purposes
+/priv/cert
+
+/assets/node_modules
+
+log_*
+
+/.idea/
+uniris-node.iml
+projectFilesBackup