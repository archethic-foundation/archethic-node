--- conflicted
+++ resolved
@@ -28,11 +28,8 @@
   alias Archethic.P2P.Message.GetCurrentSummaries
   alias Archethic.P2P.Message.BeaconSummaryList
   alias Archethic.P2P.Message.NotFound
-<<<<<<< HEAD
-
-=======
   alias Archethic.P2P.Message.TransactionSummaryList
->>>>>>> eedd6faf
+  
   alias Archethic.TaskSupervisor
 
   alias Archethic.TransactionChain.TransactionSummary
