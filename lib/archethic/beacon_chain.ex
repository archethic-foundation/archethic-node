defmodule ArchEthic.BeaconChain do
  @moduledoc """
  Manage the beacon chain by providing functions to add to the subsets information and
  to retrieve the beacon storage nodes involved.
  """

  alias ArchEthic.Election

  alias ArchEthic.BeaconChain.Slot
  alias ArchEthic.BeaconChain.Slot.EndOfNodeSync
  alias ArchEthic.BeaconChain.Slot.TransactionSummary
  alias ArchEthic.BeaconChain.Slot.Validation, as: SlotValidation

  alias ArchEthic.BeaconChain.SlotTimer
  alias ArchEthic.BeaconChain.Subset
  alias ArchEthic.BeaconChain.Subset.P2PSampling
  alias ArchEthic.BeaconChain.Summary
  alias ArchEthic.BeaconChain.SummaryTimer

  alias ArchEthic.Crypto

  alias ArchEthic.Election

  alias ArchEthic.P2P
  alias ArchEthic.P2P.Message.GetTransactionChain
  alias ArchEthic.P2P.Message.RegisterBeaconUpdates
  alias ArchEthic.P2P.Message.TransactionList
  alias ArchEthic.P2P.Node

  alias ArchEthic.PubSub

  alias ArchEthic.TransactionChain
  alias ArchEthic.TransactionChain.Transaction
  alias ArchEthic.TransactionChain.TransactionData
<<<<<<< HEAD
  alias ArchEthic.Utils
  require Logger
=======

  alias ArchEthic.Utils
>>>>>>> 52a6eb8a

  require Logger

  @doc """
  Initialize the beacon subsets (from 0 to 255 for a byte capacity)
  """
  @spec init_subsets() :: :ok
  def init_subsets do
    subsets = Enum.map(0..255, &:binary.encode_unsigned(&1))
    :persistent_term.put(:beacon_subsets, subsets)
  end

  @doc """
  List of all transaction subsets (255 subsets for a byte capacity)

  ## Examples

      BeaconChain.list_subsets()
      [ <<0>>, <<1>>,<<2>>, <<3>> ... <<253>>, <<254>>, <255>>]
  """
  @spec list_subsets() :: list(binary())
  def list_subsets do
    :persistent_term.get(:beacon_subsets)
  end

  @doc """
  Retrieve the beacon summaries storage nodes from a last synchronization date
  """
  @spec get_summary_pools(list(DateTime.t()), list(Node.t())) :: Enumerable.t()
  def get_summary_pools(
        summary_times,
        node_list \\ P2P.authorized_nodes()
      ) do
    subsets = list_subsets()

    window = Utils.flow_window_from_dates(summary_times, &elem(&1, 0))

    summary_times
    |> Flow.from_enumerable()
    |> Flow.flat_map(fn time ->
      Enum.map(subsets, fn subset -> {DateTime.truncate(time, :second), subset} end)
    end)
    |> Flow.partition(window: window, key: {:elem, 1})
    |> Flow.reduce(fn -> [] end, fn {time, subset}, acc ->
      [{time, subset, get_beacon_chain_pool(time, subset, node_list)} | acc]
    end)
    |> Flow.emit(:state)
    |> Stream.flat_map(& &1)
  end

  defp get_beacon_chain_pool(time, subset, node_list) do
    filter_nodes = Enum.filter(node_list, &(DateTime.compare(&1.authorization_date, time) == :lt))
    Election.beacon_storage_nodes(subset, time, filter_nodes)
  end

  @doc """
  Get the next beacon summary time
  """
  @spec next_summary_date(DateTime.t()) :: DateTime.t()
  defdelegate next_summary_date(date), to: SummaryTimer, as: :next_summary

  @doc """
  Get the next beacon slot time from a given date
  """
  @spec next_slot(last_sync_date :: DateTime.t()) :: DateTime.t()
  defdelegate next_slot(last_sync_date), to: SlotTimer

  @doc """
  Retrieve the beacon slots storage nodes from a last synchronization date
  """
  @spec get_slot_pools(list(DateTime.t()), list(Node.t())) :: Enumerable.t()
  def get_slot_pools(slot_times, node_list \\ P2P.authorized_nodes()) do
    subsets = list_subsets()

    window = Utils.flow_window_from_dates(slot_times, &elem(&1, 0))

    slot_times
    |> Flow.from_enumerable()
    |> Flow.flat_map(fn time ->
      Enum.map(subsets, fn subset -> {DateTime.truncate(time, :second), subset} end)
    end)
    |> Flow.partition(window: window, key: {:elem, 1})
    |> Flow.reduce(fn -> [] end, fn {time, subset}, acc ->
      [{time, subset, get_beacon_chain_pool(time, subset, node_list)} | acc]
    end)
    |> Flow.emit(:state)
    |> Stream.flat_map(& &1)
  end

  @doc """
  Extract the beacon subset from an address

  ## Examples

      iex> BeaconChain.subset_from_address(<<0, 44, 242, 77, 186, 95, 176, 163,
      ...> 14, 38, 232, 59, 42, 197, 185, 226, 158, 51, 98, 147, 139, 152, 36,
      ...> 27, 22, 30, 92, 31, 167, 66, 94, 115, 4, >>)
      <<44>>
  """
  @spec subset_from_address(binary()) :: binary()
  def subset_from_address(address) do
    :binary.part(address, 1, 1)
  end

  @doc """
  Add a transaction to the beacon chain
  """
  @spec add_transaction_summary(Transaction.t()) :: :ok
  def add_transaction_summary(tx = %Transaction{address: address}) do
    address
    |> subset_from_address()
    |> Subset.add_transaction_summary(TransactionSummary.from_transaction(tx))

    PubSub.notify_new_transaction(address)
  end

  @doc """
  Add a node entry into the beacon chain subset
  """
  @spec add_end_of_node_sync(Crypto.key(), DateTime.t()) :: :ok
  def add_end_of_node_sync(
        node_public_key = <<_::8, _::8, subset::binary-size(1), _::binary>>,
        timestamp = %DateTime{}
      )
      when is_binary(node_public_key) do
    Subset.add_end_of_node_sync(subset, %EndOfNodeSync{
      public_key: node_public_key,
      timestamp: timestamp
    })
  end

  @doc """
  Get the transaction address for a beacon chain daily summary based from a subset and date
  """
  @spec summary_transaction_address(binary(), DateTime.t()) :: binary()
  def summary_transaction_address(subset, date = %DateTime{}) when is_binary(subset) do
    {pub, _} =
      Crypto.derive_keypair(
        Crypto.storage_nonce(),
        Crypto.hash([subset, <<DateTime.to_unix(date)::32>>])
      )

    Crypto.hash(pub)
  end

  @doc """
  Return the previous summary time
  """
  @spec previous_summary_time(DateTime.t()) :: DateTime.t()
  defdelegate previous_summary_time(date_from), to: SummaryTimer, as: :previous_summary

  @doc """
  Load the transaction in the beacon chain context
  """
  @spec load_transaction(Transaction.t()) :: :ok | :error
  def load_transaction(
        tx = %Transaction{
          address: address,
          type: :beacon,
          data: %TransactionData{content: content}
        }
      ) do
    with {%Slot{} = slot, _} <- Slot.deserialize(content),
         :ok <- validate_slot(tx, slot),
         invovled_nodes <- Slot.involved_nodes(slot),
         {:ok, %TransactionList{transactions: transactions}} <-
           P2P.reply_atomic(invovled_nodes, 3, %GetTransactionChain{address: address}) do
      [tx]
      |> Stream.concat(transactions)
      |> TransactionChain.write()

      :ok
    else
      _ ->
        :error
    end
  end

  def load_transaction(_), do: :ok

  defp validate_slot(
         %Transaction{address: address},
         slot = %Slot{subset: subset, slot_time: slot_time}
       ) do
    cond do
      address != Crypto.derive_beacon_chain_address(subset, slot_time) ->
        {:error, :invalid_address}

      !SlotValidation.valid_transaction_summaries?(slot) ->
        {:error, :invalid_transaction_summaries}

      !SlotValidation.valid_end_of_node_sync?(slot) ->
        {:error, :invalid_end_of_node_sync}

      true ->
        :ok
    end
  end

  @doc """
  List the nodes for the subset to sample the P2P availability
  """
  @spec list_p2p_sampling_nodes(binary()) :: list(Node.t())
  defdelegate list_p2p_sampling_nodes(subset), to: P2PSampling, as: :list_nodes_to_sample

  def config_change(changed_conf) do
    changed_conf
    |> Keyword.get(SummaryTimer)
    |> SummaryTimer.config_change()

    changed_conf
    |> Keyword.get(SlotTimer)
    |> SlotTimer.config_change()
  end

  @doc """
  Get a beacon chain summary representation by loading from the database the transaction
  """
  @spec get_summary(binary()) :: {:ok, Summary.t()} | {:error, :not_found}
  def get_summary(address) when is_binary(address) do
    case TransactionChain.get_transaction(address, data: [:content]) do
      {:ok, %Transaction{data: %TransactionData{content: content}}} ->
        {summary, _} = Summary.deserialize(content)
        {:ok, summary}

      _ ->
        {:error, :not_found}
    end
  end

  @doc """
<<<<<<< HEAD
   subscribe for beacon updates i.e add to subscribed list takes for given subset and node_public_key
  """
  def subscribe_for_beacon_updates(subset, node_public_key) do
    # check node list and subscribe to subset if exist
    if Utils.key_in_node_list?(P2P.authorized_nodes(), node_public_key) do
      Logger.debug(
        "Added Node Public key=#{Base.encode16(node_public_key)} as subscriber for subset=#{Base.encode16(subset)} in BeaconChain"
      )

      Subset.subscribe_for_beacon_updates(subset, node_public_key)
    end
  end

  @doc """
   subscribe for beacon updates i.e add to subscribed list takes for given subset and node_public_key
  """
  def register_to_beacon_pool_updates(date = %DateTime{} \\ next_summary_date(DateTime.utc_now())) do
    Enum.each(list_subsets(), fn subset ->
      list_of_nodes_for_this_subset =
        Election.beacon_storage_nodes(subset, date, P2P.authorized_nodes())

      P2P.broadcast_message(list_of_nodes_for_this_subset, %RegisterBeaconUpdates{
        node_public_key: Crypto.first_node_public_key(),
        subset: subset
      })
    end)
  end
=======
  Return the previous summary datetimes from a given date
  """
  @spec previous_summary_dates(DateTime.t()) :: Enumerable.t()
  defdelegate previous_summary_dates(date), to: SummaryTimer, as: :previous_summaries
>>>>>>> 52a6eb8a
end<|MERGE_RESOLUTION|>--- conflicted
+++ resolved
@@ -32,14 +32,7 @@
   alias ArchEthic.TransactionChain
   alias ArchEthic.TransactionChain.Transaction
   alias ArchEthic.TransactionChain.TransactionData
-<<<<<<< HEAD
   alias ArchEthic.Utils
-  require Logger
-=======
-
-  alias ArchEthic.Utils
->>>>>>> 52a6eb8a
-
   require Logger
 
   @doc """
@@ -270,7 +263,12 @@
   end
 
   @doc """
-<<<<<<< HEAD
+  Return the previous summary datetimes from a given date
+  """
+  @spec previous_summary_dates(DateTime.t()) :: Enumerable.t()
+  defdelegate previous_summary_dates(date), to: SummaryTimer, as: :previous_summaries
+
+  @doc """
    subscribe for beacon updates i.e add to subscribed list takes for given subset and node_public_key
   """
   def subscribe_for_beacon_updates(subset, node_public_key) do
@@ -285,7 +283,7 @@
   end
 
   @doc """
-   subscribe for beacon updates i.e add to subscribed list takes for given subset and node_public_key
+   Register for beacon updates i.e send a P2P message for beacon updates
   """
   def register_to_beacon_pool_updates(date = %DateTime{} \\ next_summary_date(DateTime.utc_now())) do
     Enum.each(list_subsets(), fn subset ->
@@ -298,10 +296,4 @@
       })
     end)
   end
-=======
-  Return the previous summary datetimes from a given date
-  """
-  @spec previous_summary_dates(DateTime.t()) :: Enumerable.t()
-  defdelegate previous_summary_dates(date), to: SummaryTimer, as: :previous_summaries
->>>>>>> 52a6eb8a
 end