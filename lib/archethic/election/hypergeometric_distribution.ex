defmodule Archethic.Election.HypergeometricDistribution do
  @moduledoc """
  Hypergeometric distribution has the property to guarantee than even with 90% of malicious nodes
  the risk that an honest cannot detect a fraudulent transaction is only 10^-9 or once chance in one billion.
  (beyond the standards of the acceptable risk for aviation or nuclear)

  Therefore it describes the probability of k success (detection of fraudulent operation) for `n`
  drawn (verifications) without repetition with a total finite number of nodes `N` and by
  considering a number N1 of malicious nodes (90%).

  No matter how many nodes are running on the network, a control with a tiny part of the network (less than 200 nodes)
  ensures the atomicity property of network transactions.
  """

  use GenServer
  @vsn Mix.Project.config()[:version]

  alias Archethic.P2P
  alias Archethic.P2P.Node
  alias Archethic.PubSub

<<<<<<< HEAD
  defp executable() do
    Application.app_dir(:archethic, "/priv/c_dist/hypergeometric_distribution")
  end

=======
>>>>>>> 67218a27
  def start_link(opts \\ []) do
    GenServer.start_link(__MODULE__, opts, name: __MODULE__)
  end

  def init(_opts) do
    PubSub.register_to_node_update()

    {:ok, %{previous_simulations: %{}, clients: %{}, tasks: %{}}}
  end

  def handle_info(
        {:node_update, %Node{available?: true, authorized?: true}},
        state = %{tasks: tasks}
      ) do
    nb_nodes = length(P2P.authorized_and_available_nodes())

    case Map.get(tasks, nb_nodes) do
      nil ->
        %Task{ref: ref} = start_simulation_task(nb_nodes)
        {:noreply, Map.update!(state, :tasks, &Map.put(&1, nb_nodes, ref))}

      _ ->
        {:noreply, state}
    end
  end

  def handle_info(
        {:node_update, %Node{available?: false, authorized?: true}},
        state = %{tasks: tasks}
      ) do
    nb_nodes = length(P2P.authorized_and_available_nodes())

    case Map.get(tasks, nb_nodes) do
      nil ->
        %Task{ref: ref} = start_simulation_task(nb_nodes)
        {:noreply, Map.update!(state, :tasks, &Map.put(&1, nb_nodes, ref))}

      _ ->
        {:noreply, state}
    end
  end

  def handle_info({:node_update, _}, state), do: {:noreply, state}

  def handle_info(
        {ref, {nb_nodes, simulation_result}},
        state = %{clients: clients}
      ) do
    clients
    |> Map.get(ref, [])
    |> Enum.each(&GenServer.reply(&1, simulation_result))

    new_state =
      state
      |> Map.update!(:previous_simulations, &Map.put(&1, nb_nodes, simulation_result))
      |> Map.update!(:tasks, &Map.delete(&1, nb_nodes))
      |> Map.update!(:clients, &Map.delete(&1, ref))

    {:noreply, new_state}
  end

  def handle_info({:DOWN, _ref, :process, _pid, _reason}, state), do: {:noreply, state}

  def handle_call(
        {:run_simulation, nb_nodes},
        from,
        state = %{previous_simulations: previous_simulations, tasks: tasks}
      )
      when is_integer(nb_nodes) and nb_nodes >= 0 do
    case Map.get(previous_simulations, nb_nodes) do
      nil ->
        case Map.get(tasks, nb_nodes) do
          nil ->
            %Task{ref: ref} = start_simulation_task(nb_nodes)

            new_state =
              state
              |> Map.update!(:clients, &Map.put(&1, ref, [from]))
              |> Map.update!(:tasks, &Map.put(&1, nb_nodes, ref))

            {:noreply, new_state}

          ref ->
            {:noreply, update_in(state, [:clients, Access.key(ref, [])], &[from | &1])}
        end

      simulation ->
        {:reply, simulation, state}
    end
  end

  defp start_simulation_task(nb_nodes) do
    Task.async(fn ->
      pid = Port.open({:spawn_executable, executable()}, args: [Integer.to_string(nb_nodes)])

      receive do
        {^pid, {:data, data}} ->
          {result, _} = :string.to_integer(data)
          {nb_nodes, result}
      end
    end)
  end

  defp executable do
    Application.app_dir(:archethic, "/priv/c_dist/hypergeometric_distribution")
  end

  @doc """
  Execute the hypergeometric distribution simulation from a given number of nodes.

  Because the simulation can take time when its number if big such as 100 000, the previous results
  are stored in the GenServer state

  ## Examples

      iex> HypergeometricDistribution.run_simulation(5)
      5

      iex> HypergeometricDistribution.run_simulation(20)
      19

      iex> HypergeometricDistribution.run_simulation(40)
      37

      iex> HypergeometricDistribution.run_simulation(100)
      84

      iex> HypergeometricDistribution.run_simulation(1000)
      178

      iex> HypergeometricDistribution.run_simulation(10000)
      195
  """
  @spec run_simulation(pos_integer) :: pos_integer
  def run_simulation(nb_nodes) when is_integer(nb_nodes) and nb_nodes > 0 and nb_nodes <= 10,
    do: nb_nodes

  def run_simulation(nb_nodes) when is_integer(nb_nodes) and nb_nodes > 0 do
    GenServer.call(__MODULE__, {:run_simulation, nb_nodes}, 60_000)
  end
end<|MERGE_RESOLUTION|>--- conflicted
+++ resolved
@@ -19,13 +19,6 @@
   alias Archethic.P2P.Node
   alias Archethic.PubSub
 
-<<<<<<< HEAD
-  defp executable() do
-    Application.app_dir(:archethic, "/priv/c_dist/hypergeometric_distribution")
-  end
-
-=======
->>>>>>> 67218a27
   def start_link(opts \\ []) do
     GenServer.start_link(__MODULE__, opts, name: __MODULE__)
   end
