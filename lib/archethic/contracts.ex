defmodule Archethic.Contracts do
  @moduledoc """
  Handle smart contracts based on a new language running in an custom interpreter for Archethic network.
  Each smart contract is register and supervised as long running process to interact with later on.
  """

  alias __MODULE__.Contract
  alias __MODULE__.ContractConditions, as: Conditions
  alias __MODULE__.ContractConstants, as: Constants
  alias __MODULE__.Interpreter
  alias __MODULE__.Loader
  alias __MODULE__.TransactionLookup

  alias Crontab.CronExpression.Parser, as: CronParser
  alias Crontab.DateChecker, as: CronDateChecker

  alias Archethic.Election
  alias Archethic.P2P
  alias Archethic.TransactionChain
  alias Archethic.TransactionChain.Transaction
  alias Archethic.TransactionChain.Transaction.ValidationStamp
  alias Archethic.TransactionChain.TransactionData
  alias Archethic.TransactionChain.TransactionData.Recipient

  require Logger

  @extended_mode? Mix.env() != :prod

  @doc """
  Parse a smart contract code and return a contract struct
  """
  @spec parse(binary()) :: {:ok, Contract.t()} | {:error, binary()}
  defdelegate parse(contract_code),
    to: Interpreter

  @doc """
  Same a `parse/1` but raise if the contract is not valid
  """
  @spec parse!(binary()) :: Contract.t()
  def parse!(contract_code) when is_binary(contract_code) do
    {:ok, contract} = parse(contract_code)
    contract
  end

  @doc """
  Execute the contract trigger.
  """
  @spec execute_trigger(
          Contract.trigger_type(),
          Contract.t(),
          nil | Transaction.t(),
          nil | Recipient.t(),
          Keyword.t()
        ) :: {:ok, nil | Transaction.t()} | {:error, String.t()}
  defdelegate execute_trigger(
                trigger_type,
                contract,
                maybe_trigger_tx,
                maybe_recipient,
                opts \\ []
              ),
              to: Interpreter,
              as: :execute_trigger

  @doc """
  Execute contract's function
  """
  @spec execute_function(
          Contract.t(),
          String.t(),
          list()
        ) ::
          {:ok, result :: any()}
          | {:error, :function_failure}
          | {:error, :function_does_not_exist}
          | {:error, :function_is_private}
          | {:error, :timeout}

<<<<<<< HEAD
  def execute_function(
        contract = %Contract{transaction: contract_tx, version: contract_version},
        function_name,
        args
      ) do
    case get_function_from_contract(contract, function_name, args) do
      {:ok, function} ->
        constants = %{
          "contract" => Constants.from_contract_transaction(contract_tx, contract_version),
          :time_now => DateTime.utc_now() |> DateTime.to_unix()
        }

        task =
          Task.Supervisor.async_nolink(Archethic.TaskSupervisor, fn ->
            Interpreter.execute_function(function, constants, args)
          end)

        # 500ms to execute or raise
        case Task.yield(task, 500) || Task.shutdown(task) do
          {:ok, reply} ->
            {:ok, reply}

          nil ->
            {:error, :timeout}

          {:exit, _reason} ->
            # error from the code (ex: 1 + "abc")
            {:error, :function_failure}
        end

      error ->
        error
=======
  def execute_function(contract, function_name, args_values) do
    with {:ok, function} <- get_function_from_contract(contract, function_name, args_values),
         constants <- get_function_constants_from_contract(contract) do
      task =
        Task.Supervisor.async_nolink(Archethic.TaskSupervisor, fn ->
          try do
            Interpreter.execute_function(function, constants, args_values)
          rescue
            _ ->
              # error from the code (ex: 1 + "abc")
              {:error, :function_failure}
          end
        end)

      # 500ms to execute or raise
      case Task.yield(task, 500) || Task.shutdown(task) do
        {:ok, {:error, reason}} ->
          {:error, reason}

        {:ok, reply} ->
          {:ok, reply}

        nil ->
          {:error, :timeout}
      end
>>>>>>> dd1e4cdf
    end
  end

  defp get_function_from_contract(%{functions: functions}, function_name, args_values) do
    case Map.get(functions, {function_name, length(args_values)}) do
      nil ->
        {:error, :function_does_not_exist}

      function ->
        case function do
          %{visibility: :public} -> {:ok, function}
          %{visibility: :private} -> {:error, :function_is_private}
        end
    end
  end

  @doc """
  Load transaction into the Smart Contract context leveraging the interpreter
  """
  @spec load_transaction(Transaction.t(), list()) :: :ok
  defdelegate load_transaction(tx, opts), to: Loader

  @doc """
  Validate an execution by re-executing the contract & comparing both transactions.
  They should have the same type & data

  ps: this function is called in the Validation Workflow so next_tx.validation_stamp is nil
  """
  def valid_execution?(
        prev_tx = %Transaction{data: %TransactionData{code: code}},
        _next_tx = %Transaction{},
        _contract_context = nil
      )
      when code != "" do
    # only contract without triggers (with only conditions) are allowed to NOT have a Contract.Context
    case from_transaction(prev_tx) do
      {:ok, %Contract{triggers: triggers}} when map_size(triggers) == 0 ->
        true

      _ ->
        false
    end
  end

  def valid_execution?(
        prev_tx = %Transaction{address: previous_address},
        next_tx,
        %Contract.Context{trigger: trigger, timestamp: timestamp, status: status}
      ) do
    with {:ok, maybe_trigger_tx} <- validate_trigger(trigger, timestamp, previous_address),
         {:ok, contract} <- from_transaction(prev_tx) do
      case execute_trigger(
             trigger_to_trigger_type(trigger),
             contract,
             maybe_trigger_tx,
             trigger_to_recipient(trigger),
             trigger_to_execute_opts(trigger)
           ) do
        {:ok, %Transaction{type: expected_type, data: expected_data}} ->
          %Transaction{type: next_tx_type, data: next_tx_data} =
            Contract.remove_seed_ownership!(next_tx)

          status == :tx_output &&
            next_tx_type == expected_type &&
            next_tx_data == expected_data

        {:ok, nil} ->
          status == :no_output

        {:error, _} ->
          status == :failure
      end
    else
      _ ->
        false
    end
  rescue
    err ->
      Logger.warn(Exception.format(:error, err, __STACKTRACE__))
      false
  end

  defp trigger_to_recipient({:transaction, _, recipient}), do: recipient
  defp trigger_to_recipient(_), do: nil

  defp trigger_to_trigger_type({:oracle, _}), do: :oracle
  defp trigger_to_trigger_type({:datetime, datetime}), do: {:datetime, datetime}
  defp trigger_to_trigger_type({:interval, cron, _datetime}), do: {:interval, cron}

  defp trigger_to_trigger_type({:transaction, _, recipient = %Recipient{}}) do
    Contract.get_trigger_for_recipient(recipient)
  end

  # In the case of a trigger interval,
  # because of the delay between execution and validation,
  # we override the value returned by library function Time.now()
  defp trigger_to_execute_opts({:interval, _cron, datetime}), do: [time_now: datetime]
  defp trigger_to_execute_opts(_), do: []

  @doc """
  Validate any kind of condition.
  The transaction and datetime depends on the condition.
  """
  @spec valid_condition?(
          Contract.condition_type(),
          Contract.t(),
          Transaction.t(),
          nil | Recipient.t(),
          DateTime.t()
        ) :: boolean()

  def valid_condition?(
        condition_key,
        contract = %Contract{version: version, conditions: conditions},
        transaction = %Transaction{},
        maybe_recipient,
        datetime
      ) do
    case Map.get(conditions, condition_key) do
      nil ->
        # only inherit condition are optional
        condition_key == :inherit

      %Conditions{args: args, subjects: subjects} ->
        named_action_constants = Interpreter.get_named_action_constants(args, maybe_recipient)

        condition_constants =
          get_condition_constants(condition_key, contract, transaction, datetime)

        Interpreter.valid_conditions?(
          version,
          subjects,
          Map.merge(named_action_constants, condition_constants)
        )
    end
  rescue
    _ ->
      false
  end

  defp validate_trigger({:datetime, datetime}, validation_datetime, _contract_address) do
    if within_drift_tolerance?(validation_datetime, datetime) do
      {:ok, nil}
    else
      :invalid_triggers_execution
    end
  end

  defp validate_trigger(
         {:interval, interval, interval_datetime},
         validation_datetime,
         _contract_address
       ) do
    matches_date? =
      interval
      |> CronParser.parse!(@extended_mode?)
      |> CronDateChecker.matches_date?(DateTime.to_naive(interval_datetime))

    if matches_date? && within_drift_tolerance?(validation_datetime, interval_datetime) do
      {:ok, nil}
    else
      :invalid_triggers_execution
    end
  end

  defp validate_trigger(
         {:transaction, address, _recipient},
         _validation_datetime,
         contract_address
       ) do
    storage_nodes = Election.chain_storage_nodes(address, P2P.authorized_and_available_nodes())

    case TransactionChain.fetch_transaction(address, storage_nodes) do
      {:ok,
       tx = %Transaction{
         type: trigger_type,
         address: trigger_address,
         validation_stamp: %ValidationStamp{recipients: trigger_resolved_recipients}
       }} ->
        # check that trigger transaction did indeed call this contract
        if contract_address in trigger_resolved_recipients do
          {:ok, tx}
        else
          Logger.error("Contract was wrongly triggered by transaction",
            transaction_address: Base.encode16(trigger_address),
            transaction_type: trigger_type,
            contract: Base.encode16(contract_address)
          )

          :invalid_triggers_execution
        end

      {:error, _} ->
        # todo: it might too strict to say that it's invalid in some cases (timeout)
        :invalid_triggers_execution
    end
  end

  defp validate_trigger({:oracle, address}, _validation_datetime, _contract_address) do
    storage_nodes = Election.chain_storage_nodes(address, P2P.authorized_and_available_nodes())

    case TransactionChain.fetch_transaction(address, storage_nodes) do
      {:ok, tx} ->
        {:ok, tx}

      {:error, _} ->
        # todo: it might too strict to say that it's invalid in some cases (timeout)
        :invalid_triggers_execution
    end
  end

  # validation_time: practical date of trigger
  # datetime: theoretical date of trigger
  defp within_drift_tolerance?(validation_datetime, datetime) do
    DateTime.diff(validation_datetime, datetime) >= 0 and
      DateTime.diff(validation_datetime, datetime) < 10
  end

  @doc """
  List the address of the transaction which has contacted a smart contract
  """
  @spec list_contract_transactions(contract_address :: binary()) ::
          list(
            {transaction_address :: binary(), transaction_timestamp :: DateTime.t(),
             protocol_version :: non_neg_integer()}
          )
  defdelegate list_contract_transactions(address),
    to: TransactionLookup,
    as: :list_contract_transactions

  @doc """
  Termine a smart contract execution when a new transaction on the chain happened
  """
  @spec stop_contract(binary()) :: :ok
  defdelegate stop_contract(address), to: Loader

  @doc """
  Returns a contract instance from a transaction
  """
  @spec from_transaction(Transaction.t()) :: {:ok, Contract.t()} | {:error, String.t()}
  defdelegate from_transaction(tx), to: Contract, as: :from_transaction

  defp get_condition_constants(
         :inherit,
         %Contract{transaction: contract_tx, functions: functions, version: contract_version},
         transaction,
         datetime
       ) do
    %{
      "previous" => Constants.from_contract_transaction(contract_tx, contract_version),
      "next" => Constants.from_contract_transaction(transaction, contract_version),
      :time_now => DateTime.to_unix(datetime),
      :functions => functions
    }
  end

  defp get_condition_constants(
         _,
         %Contract{transaction: contract_tx, functions: functions, version: contract_version},
         transaction,
         datetime
       ) do
    %{
      "transaction" => Constants.from_transaction(transaction, contract_version),
      "contract" => Constants.from_contract_transaction(contract_tx, contract_version),
      :time_now => DateTime.to_unix(datetime),
      :functions => functions
    }
  end
end<|MERGE_RESOLUTION|>--- conflicted
+++ resolved
@@ -76,13 +76,12 @@
           | {:error, :function_is_private}
           | {:error, :timeout}
 
-<<<<<<< HEAD
   def execute_function(
         contract = %Contract{transaction: contract_tx, version: contract_version},
         function_name,
-        args
+        args_values
       ) do
-    case get_function_from_contract(contract, function_name, args) do
+    case get_function_from_contract(contract, function_name, args_values) do
       {:ok, function} ->
         constants = %{
           "contract" => Constants.from_contract_transaction(contract_tx, contract_version),
@@ -91,51 +90,29 @@
 
         task =
           Task.Supervisor.async_nolink(Archethic.TaskSupervisor, fn ->
-            Interpreter.execute_function(function, constants, args)
+            try do
+              Interpreter.execute_function(function, constants, args_values)
+            rescue
+              _ ->
+                # error from the code (ex: 1 + "abc")
+                {:error, :function_failure}
+            end
           end)
 
         # 500ms to execute or raise
         case Task.yield(task, 500) || Task.shutdown(task) do
+          {:ok, {:error, reason}} ->
+            {:error, reason}
+
           {:ok, reply} ->
             {:ok, reply}
 
           nil ->
             {:error, :timeout}
-
-          {:exit, _reason} ->
-            # error from the code (ex: 1 + "abc")
-            {:error, :function_failure}
         end
 
       error ->
         error
-=======
-  def execute_function(contract, function_name, args_values) do
-    with {:ok, function} <- get_function_from_contract(contract, function_name, args_values),
-         constants <- get_function_constants_from_contract(contract) do
-      task =
-        Task.Supervisor.async_nolink(Archethic.TaskSupervisor, fn ->
-          try do
-            Interpreter.execute_function(function, constants, args_values)
-          rescue
-            _ ->
-              # error from the code (ex: 1 + "abc")
-              {:error, :function_failure}
-          end
-        end)
-
-      # 500ms to execute or raise
-      case Task.yield(task, 500) || Task.shutdown(task) do
-        {:ok, {:error, reason}} ->
-          {:error, reason}
-
-        {:ok, reply} ->
-          {:ok, reply}
-
-        nil ->
-          {:error, :timeout}
-      end
->>>>>>> dd1e4cdf
     end
   end
 
