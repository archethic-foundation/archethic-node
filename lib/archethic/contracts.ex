--- conflicted
+++ resolved
@@ -83,17 +83,13 @@
          constants <- get_function_constants_from_contract(contract) do
       task =
         Task.Supervisor.async_nolink(Archethic.TaskSupervisor, fn ->
-<<<<<<< HEAD
           try do
-            Interpreter.execute_function(function, constants, args)
+            Interpreter.execute_function(function, constants, args_values)
           rescue
             _ ->
               # error from the code (ex: 1 + "abc")
               {:error, :function_failure}
           end
-=======
-          Interpreter.execute_function(function, constants, args_values)
->>>>>>> 833100ff
         end)
 
       # 500ms to execute or raise
