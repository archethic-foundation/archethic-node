--- conflicted
+++ resolved
@@ -53,15 +53,18 @@
           protocol_version :: pos_integer(),
           maybe_state_utxo :: nil | UnspentOutput.t()
         ) :: non_neg_integer()
-<<<<<<< HEAD
-  def calculate(transaction, uco_usd_price, timestamp, protocol_version, maybe_state_utxo \\ nil)
-  def calculate(%Transaction{type: :keychain}, _, _, _, _), do: 0
-  def calculate(%Transaction{type: :keychain_access}, _, _, _, _), do: 0
-=======
-  def calculate(%Transaction{type: :keychain}, _, _, _, _), do: 0
-  def calculate(%Transaction{type: :keychain_access}, _, _, _, _), do: 0
-  def calculate(_, %Contract.Context{trigger: {:transaction, _, _}}, _, _, _), do: 0
->>>>>>> 58020148
+  def calculate(
+        transaction,
+        contract_context,
+        uco_usd_price,
+        timestamp,
+        protocol_version,
+        maybe_state_utxo \\ nil
+      )
+
+  def calculate(%Transaction{type: :keychain}, _, _, _, _, _), do: 0
+  def calculate(%Transaction{type: :keychain_access}, _, _, _, _, _), do: 0
+  def calculate(_, %Contract.Context{trigger: {:transaction, _, _}}, _, _, _, _), do: 0
 
   def calculate(
         tx = %Transaction{address: address, type: type},
