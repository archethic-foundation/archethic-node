--- conflicted
+++ resolved
@@ -51,7 +51,6 @@
     end)
   end
 
-<<<<<<< HEAD
   @doc """
   Execute the contract if it's relevant and return a boolean if given transaction is genuine.
   It also return the result because it's need to extract the state
@@ -188,10 +187,7 @@
       DateTime.diff(validation_datetime, datetime) < 10
   end
 
-  defp request_contract_validation?(
-=======
   defp request_contract_validation(
->>>>>>> 58020148
          recipient = %Recipient{address: address},
          transaction = %Transaction{},
          validation_time
