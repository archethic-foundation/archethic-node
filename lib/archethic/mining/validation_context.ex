--- conflicted
+++ resolved
@@ -725,29 +725,31 @@
           contract_context: contract_context
         }
       ) do
-<<<<<<< HEAD
     protocol_version = Mining.protocol_version()
 
     {valid_contract_execution?, maybe_execution_result} =
       SmartContractValidation.valid_contract_execution?(contract_context, prev_tx, tx)
 
-    {sufficient_funds?, ledger_operations} =
-      get_ledger_operations(context, maybe_execution_result, protocol_version)
-
-=======
->>>>>>> 58020148
     resolved_recipients = resolved_recipients(recipients, resolved_addresses)
 
     {valid_contract_recipients?, contract_recipients_fee} =
       validate_contract_recipients(tx, resolved_recipients, validation_time)
 
-    fee = calculate_fee(tx, contract_context, contract_recipients_fee, validation_time)
-
-    {sufficient_funds?, ledger_operations} = get_ledger_operations(context, fee, validation_time)
+    fee =
+      calculate_fee(
+        tx,
+        contract_context,
+        contract_recipients_fee,
+        validation_time,
+        maybe_execution_result
+      )
+
+    {sufficient_funds?, ledger_operations} =
+      get_ledger_operations(context, fee, validation_time, maybe_execution_result)
 
     validation_stamp =
       %ValidationStamp{
-        protocol_version: Mining.protocol_version(),
+        protocol_version: protocol_version,
         timestamp: validation_time,
         proof_of_work: do_proof_of_work(tx),
         proof_of_integrity: TransactionChain.proof_of_integrity([tx, prev_tx]),
@@ -762,12 +764,8 @@
             valid_pending_transaction?,
             resolved_recipients,
             validation_time,
-<<<<<<< HEAD
-            valid_contract_execution?
-=======
-            contract_context,
+            valid_contract_execution?,
             valid_contract_recipients?
->>>>>>> 58020148
           )
       }
       |> ValidationStamp.sign()
@@ -775,14 +773,30 @@
     %{context | validation_stamp: validation_stamp}
   end
 
-  defp calculate_fee(tx, contract_context, contract_recipients_fee, validation_time) do
+  defp calculate_fee(
+         tx,
+         contract_context,
+         contract_recipients_fee,
+         validation_time,
+         maybe_execution_result
+       ) do
     previous_usd_price =
       validation_time
       |> OracleChain.get_last_scheduling_date()
       |> OracleChain.get_uco_price()
       |> Keyword.fetch!(:usd)
 
-    Mining.get_transaction_fee(tx, contract_context, previous_usd_price, validation_time) +
+    Mining.get_transaction_fee(
+      tx,
+      contract_context,
+      previous_usd_price,
+      validation_time,
+      Mining.protocol_version(),
+      case maybe_execution_result do
+        %Contract.Result.Success{next_state_utxo: state_utxo} -> state_utxo
+        _ -> nil
+      end
+    ) +
       contract_recipients_fee
   end
 
@@ -792,13 +806,9 @@
            unspent_outputs: unspent_outputs,
            resolved_addresses: resolved_addresses
          },
-<<<<<<< HEAD
-         maybe_execution_result,
-         protocol_version
-=======
          fee,
-         validation_time
->>>>>>> 58020148
+         validation_time,
+         maybe_execution_result
        ) do
     initial_movements =
       tx
@@ -806,24 +816,6 @@
       |> Enum.map(&{{&1.to, &1.type}, &1})
       |> Enum.into(%{})
 
-<<<<<<< HEAD
-    maybe_state_utxo =
-      case maybe_execution_result do
-        %Contract.Result.Success{next_state_utxo: state_utxo} -> state_utxo
-        _ -> nil
-      end
-
-    fee =
-      Fee.calculate(
-        tx,
-        previous_usd_price,
-        validation_time,
-        protocol_version,
-        maybe_state_utxo
-      )
-
-=======
->>>>>>> 58020148
     resolved_movements =
       Enum.reduce(resolved_addresses, [], fn
         {to, resolved}, acc ->
@@ -848,7 +840,10 @@
       tx.address,
       unspent_outputs,
       validation_time |> DateTime.truncate(:millisecond),
-      maybe_state_utxo
+      case maybe_execution_result do
+        %Contract.Result.Success{next_state_utxo: state_utxo} -> state_utxo
+        _ -> nil
+      end
     )
   end
 
@@ -859,12 +854,8 @@
           valid_pending_transaction? :: boolean(),
           resolved_recipients :: list(Recipient.t()),
           validation_time :: DateTime.t(),
-<<<<<<< HEAD
-          valid_contract_execution? :: boolean()
-=======
-          contract_context :: nil | Contract.Context.t(),
+          valid_contract_execution? :: boolean(),
           valid_contract_recipients? :: boolean()
->>>>>>> 58020148
         ) :: nil | ValidationStamp.error()
   defp get_validation_error(
          prev_tx,
@@ -873,12 +864,8 @@
          valid_pending_transaction?,
          resolved_recipients,
          validation_time,
-<<<<<<< HEAD
-         valid_contract_execution?
-=======
-         contract_context,
+         valid_contract_execution?,
          valid_contract_recipients?
->>>>>>> 58020148
        ) do
     cond do
       not valid_pending_transaction? ->
@@ -1104,22 +1091,8 @@
 
   defp validation_stamp_inconsistencies(
          context = %__MODULE__{
-<<<<<<< HEAD
-           validation_stamp: stamp = %ValidationStamp{protocol_version: protocol_version},
-           contract_context: contract_context,
+           transaction: tx = %Transaction{data: %TransactionData{recipients: recipients}},
            previous_transaction: prev_tx,
-           transaction: tx
-         }
-       ) do
-    validated_context = %{context | transaction: %{tx | validation_stamp: stamp}}
-
-    {valid_contract_execution?, maybe_execution_result} =
-      SmartContractValidation.valid_contract_execution?(contract_context, prev_tx, tx)
-
-    {sufficient_funds?, _} =
-      get_ledger_operations(validated_context, maybe_execution_result, protocol_version)
-=======
-           transaction: tx = %Transaction{data: %TransactionData{recipients: recipients}},
            resolved_addresses: resolved_addresses,
            validation_time: validation_time,
            contract_context: contract_context,
@@ -1132,13 +1105,23 @@
        ) do
     resolved_recipients = resolved_recipients(recipients, resolved_addresses)
 
+    {valid_contract_execution?, maybe_execution_result} =
+      SmartContractValidation.valid_contract_execution?(contract_context, prev_tx, tx)
+
     {valid_contract_recipients?, contract_recipients_fee} =
       validate_contract_recipients(tx, resolved_recipients, validation_time)
 
-    fee = calculate_fee(tx, contract_context, contract_recipients_fee, validation_time)
-
-    {sufficient_funds?, ledger_operations} = get_ledger_operations(context, stamp_fee, timestamp)
->>>>>>> 58020148
+    fee =
+      calculate_fee(
+        tx,
+        contract_context,
+        contract_recipients_fee,
+        validation_time,
+        maybe_execution_result
+      )
+
+    {sufficient_funds?, ledger_operations} =
+      get_ledger_operations(context, stamp_fee, timestamp, maybe_execution_result)
 
     subsets_verifications = [
       timestamp: fn -> valid_timestamp(stamp, context) end,
@@ -1146,16 +1129,6 @@
       proof_of_work: fn -> valid_stamp_proof_of_work?(stamp, context) end,
       proof_of_integrity: fn -> valid_stamp_proof_of_integrity?(stamp, context) end,
       proof_of_election: fn -> valid_stamp_proof_of_election?(stamp, context) end,
-<<<<<<< HEAD
-      transaction_fee: fn -> valid_stamp_fee?(stamp, context, maybe_execution_result) end,
-      transaction_movements: fn -> valid_stamp_transaction_movements?(stamp, context) end,
-      recipients: fn -> valid_stamp_recipients?(stamp, context) end,
-      unspent_outputs: fn ->
-        valid_stamp_unspent_outputs?(stamp, context, maybe_execution_result)
-      end,
-      error: fn ->
-        valid_stamp_error?(stamp, context, sufficient_funds?, valid_contract_execution?)
-=======
       transaction_fee: fn -> valid_stamp_fee?(stamp, fee) end,
       transaction_movements: fn -> valid_stamp_transaction_movements?(stamp, context) end,
       recipients: fn -> valid_stamp_recipients?(stamp, context) end,
@@ -1164,11 +1137,11 @@
         valid_stamp_error?(
           stamp,
           context,
+          valid_contract_execution?,
           valid_contract_recipients?,
           sufficient_funds?,
           resolved_recipients
         )
->>>>>>> 58020148
       end,
       protocol_version: fn -> valid_protocol_version?(stamp) end
     ]
@@ -1220,69 +1193,25 @@
        do: poe == Election.validation_nodes_election_seed_sorting(tx, timestamp)
 
   defp valid_stamp_fee?(
-<<<<<<< HEAD
-         %ValidationStamp{
-           protocol_version: protocol_version,
-           timestamp: timestamp,
-           ledger_operations: %LedgerOperations{fee: fee}
-         },
-         %__MODULE__{transaction: tx},
-         maybe_execution_result
-       ) do
-    previous_usd_price =
-      timestamp
-      |> OracleChain.get_last_scheduling_date()
-      |> OracleChain.get_uco_price()
-      |> Keyword.fetch!(:usd)
-
-    maybe_state_utxo =
-      case maybe_execution_result do
-        %Contract.Result.Success{next_state_utxo: state_utxo} -> state_utxo
-        _ -> nil
-      end
-
-    Fee.calculate(
-      tx,
-      previous_usd_price,
-      timestamp,
-      protocol_version,
-      maybe_state_utxo
-    ) == fee
-=======
          %ValidationStamp{ledger_operations: %LedgerOperations{fee: stamp_fee}},
          expected_fee
        ) do
     stamp_fee == expected_fee
->>>>>>> 58020148
   end
 
   defp valid_stamp_error?(
          %ValidationStamp{error: error},
          %__MODULE__{
-<<<<<<< HEAD
-           transaction: tx = %Transaction{data: %TransactionData{recipients: recipients}},
-           previous_transaction: prev_tx,
-           valid_pending_transaction?: valid_pending_transaction?,
-           resolved_addresses: resolved_addresses,
-           validation_time: validation_time
-         },
-         sufficient_funds?,
-         valid_contract_execution?
-       ) do
-    resolved_recipients = resolved_recipients(recipients, resolved_addresses)
-
-=======
            transaction: tx,
            previous_transaction: prev_tx,
            valid_pending_transaction?: valid_pending_transaction?,
-           validation_time: validation_time,
-           contract_context: contract_context
+           validation_time: validation_time
          },
+         valid_contract_execution?,
          valid_contract_recipients?,
          sufficient_funds?,
          resolved_recipients
        ) do
->>>>>>> 58020148
     expected_error =
       get_validation_error(
         prev_tx,
@@ -1291,12 +1220,8 @@
         valid_pending_transaction?,
         resolved_recipients,
         validation_time,
-<<<<<<< HEAD
-        valid_contract_execution?
-=======
-        contract_context,
+        valid_contract_execution?,
         valid_contract_recipients?
->>>>>>> 58020148
       )
 
     error == expected_error
@@ -1351,34 +1276,8 @@
          %ValidationStamp{
            ledger_operations: %LedgerOperations{unspent_outputs: next_unspent_outputs}
          },
-<<<<<<< HEAD
-         %__MODULE__{
-           transaction: tx,
-           unspent_outputs: previous_unspent_outputs
-         },
-         maybe_execution_result
-       ) do
-    %LedgerOperations{unspent_outputs: expected_unspent_outputs} =
-      %LedgerOperations{
-        fee: fee,
-        transaction_movements: Transaction.get_movements(tx),
-        tokens_to_mint: LedgerOperations.get_utxos_from_transaction(tx, timestamp)
-      }
-      |> LedgerOperations.consume_inputs(
-        tx.address,
-        previous_unspent_outputs,
-        timestamp,
-        case maybe_execution_result do
-          %Contract.Result.Success{next_state_utxo: state_utxo} -> state_utxo
-          _ -> nil
-        end
-      )
-      |> elem(1)
-
-=======
          %LedgerOperations{unspent_outputs: expected_unspent_outputs}
        ) do
->>>>>>> 58020148
     expected_unspent_outputs == next_unspent_outputs
   end
 
