--- conflicted
+++ resolved
@@ -71,9 +71,6 @@
 
   @tx_max_size Application.compile_env!(:archethic, :transaction_data_content_max_size)
 
-<<<<<<< HEAD
-  # @prod? Mix.env() == :prod
-=======
   @mining_timeout Application.compile_env!(:archethic, [
                     Archethic.Mining.DistributedWorkflow,
                     :global_timeout
@@ -81,8 +78,7 @@
 
   @geo_patch_max_update_time Application.compile_env!(:archethic, :geopatch_update_time)
 
-  @prod? Mix.env() == :prod
->>>>>>> 0b3ff350
+  # @prod? Mix.env() == :prod
 
   @doc """
   Ensure transaction version is allowed
@@ -360,64 +356,12 @@
         },
         validation_time
       ) do
-<<<<<<< HEAD
-    with :ok <- validate_whitelisted_node(previous_public_key),
-         {:ok, ip, port, _http_port, _, _, origin_public_key, key_certificate, mining_public_key} <-
-           Node.decode_transaction_content(content),
-         {:auth_origin, true} <-
-           {:auth_origin,
-            Crypto.authorized_key_origin?(origin_public_key, get_allowed_node_key_origins())},
-         root_ca_public_key <- Crypto.get_root_ca_public_key(origin_public_key),
-         {:auth_cert, true} <-
-           {:auth_cert,
-            Crypto.verify_key_certificate?(
-              origin_public_key,
-              key_certificate,
-              root_ca_public_key,
-              true
-            )},
-         {:conn, :ok} <-
-           {:conn, valid_connection(ip, port, previous_public_key)},
-         {:transfers, true} <-
-           {:transfers, Enum.all?(token_transfers, &Reward.is_reward_token?(&1.token_address))},
-         {:mining_public_key, true} <-
-           {:mining_public_key,
-            Crypto.valid_public_key?(mining_public_key) and
-              Crypto.get_public_key_curve(mining_public_key) == :bls} do
-      :ok
-    else
-      {:error, :node_blacklisted} ->
-        {:error, "Invalid node transaction - Node isn't authorized"}
-
-      :error ->
-        {:error, "Invalid node transaction's content"}
-
-      {:auth_cert, false} ->
-        {:error, "Invalid node transaction with invalid certificate"}
-
-      {:auth_origin, false} ->
-        {:error, "Invalid node transaction with invalid key origin"}
-
-      {:conn, {:error, :invalid_ip}} ->
-        {:error, "Invalid node's IP address"}
-
-      {:conn, {:error, :existing_node}} ->
-        {:error,
-         "Invalid node connection (IP/Port) for for the given public key - already existing"}
-
-      {:transfers, false} ->
-        {:error, "Invalid transfers, only mining rewards tokens are allowed"}
-
-      {:mining_public_key, false} ->
-        {:error, "Invalid mining public key"}
-=======
     with {:ok, node_config} <- validate_node_tx_content(content),
          :ok <- validate_node_tx_origin(node_config),
          :ok <- validate_node_tx_connection(node_config, previous_public_key),
          :ok <- validate_node_tx_transfers(token_transfers),
          :ok <- vallidate_node_tx_mining_key(node_config) do
       validate_node_tx_geopatch(node_config, validation_time)
->>>>>>> 0b3ff350
     end
   end
 
@@ -741,103 +685,6 @@
 
   def validate_type_rules(_, _), do: :ok
 
-<<<<<<< HEAD
-  defp validate_whitelisted_node(public_key) do
-    first_public_key = TransactionChain.get_first_public_key(public_key)
-
-    blacklisted? =
-      File.read!(Application.app_dir(:archethic, "priv/blacklist.txt"))
-      |> String.split("\n", trim: true)
-      |> Enum.any?(&(Base.encode16(first_public_key) == &1))
-
-    if blacklisted?,
-      do: {:error, :node_blacklisted},
-      else: :ok
-=======
-  defp validate_node_tx_content(content) do
-    case Node.decode_transaction_content(content) do
-      {:ok, node_config} -> {:ok, node_config}
-      :error -> {:error, "Invalid node transaction's content"}
-    end
-  end
-
-  defp validate_node_tx_origin(%NodeConfig{
-         origin_public_key: origin_public_key,
-         origin_certificate: origin_certificate
-       }) do
-    root_ca_public_key = Crypto.get_root_ca_public_key(origin_public_key)
-
-    cond do
-      not Crypto.authorized_key_origin?(origin_public_key, get_allowed_node_key_origins()) ->
-        {:error, "Invalid node transaction with invalid key origin"}
-
-      not Crypto.verify_key_certificate?(
-        origin_public_key,
-        origin_certificate,
-        root_ca_public_key,
-        true
-      ) ->
-        {:error, "Invalid node transaction with invalid certificate"}
-
-      true ->
-        :ok
-    end
-  end
-
-  defp validate_node_tx_connection(%NodeConfig{ip: ip, port: port}, previous_public_key) do
-    cond do
-      {:error, :invalid_ip} == Networking.validate_ip(ip) ->
-        {:error, "Invalid node's IP address"}
-
-      P2P.duplicating_node?(ip, port, previous_public_key) ->
-        {:error,
-         "Invalid node connection (IP/Port) for for the given public key - already existing"}
-
-      true ->
-        :ok
-    end
-  end
-
-  defp validate_node_tx_transfers(token_transfers) do
-    if Enum.all?(token_transfers, &Reward.is_reward_token?(&1.token_address)),
-      do: :ok,
-      else: {:error, "Invalid transfers, only mining rewards tokens are allowed"}
-  end
-
-  defp vallidate_node_tx_mining_key(%NodeConfig{mining_public_key: mining_public_key}) do
-    cond do
-      not Crypto.valid_public_key?(mining_public_key) ->
-        {:error, "Invalid mining public key"}
-
-      Crypto.get_public_key_curve(mining_public_key) != :bls ->
-        {:error, "Node mining public key should be BLS"}
-
-      true ->
-        :ok
-    end
-  end
-
-  defp validate_node_tx_geopatch(
-         %NodeConfig{ip: ip, geo_patch: geo_patch, geo_patch_update: geo_patch_update},
-         validation_time
-       ) do
-    diff = DateTime.diff(geo_patch_update, validation_time, :millisecond)
-
-    # TODO: Ensure there is no other P2P view which update the geopatch after the
-    # update time in this transaction
-    cond do
-      geo_patch != GeoPatch.from_ip(ip) ->
-        {:error, "Invalid geo patch from IP"}
-
-      diff < @mining_timeout or diff > @geo_patch_max_update_time ->
-        {:error, "Invalid geo patch update time"}
-
-      true ->
-        :ok
-    end
->>>>>>> 0b3ff350
-  end
-
   @doc """
   Ensure network transactions are in the expected chain
   """
