--- conflicted
+++ resolved
@@ -153,7 +153,7 @@
                ) do
           %SmartContractCallValidation{
             status: :ok,
-            fee: calculate_fee(execution_result, datetime),
+            fee: calculate_fee(execution_result, contract, datetime),
             last_chain_sync_date: timestamp
           }
         else
@@ -213,12 +213,12 @@
   end
 
   defp sign_next_transaction(
-         contract = %Contract{transaction: %Transaction{address: contract_address}},
+         contract = %{transaction: %Transaction{address: contract_address}},
          res = %ActionWithTransaction{next_tx: next_tx}
        ) do
     index = TransactionChain.get_size(contract_address)
 
-    case Contract.sign_next_transaction(contract, next_tx, index) do
+    case Contracts.sign_next_transaction(contract, next_tx, index) do
       {:ok, tx} -> {:ok, %ActionWithTransaction{res | next_tx: tx}}
       _ -> {:error, :parsing_error, "Unable to sign contract transaction"}
     end
@@ -254,13 +254,10 @@
 
   defp calculate_fee(
          %ActionWithTransaction{next_tx: next_tx, encoded_state: encoded_state},
-<<<<<<< HEAD
-         contract = %{transaction: %Transaction{address: contract_address}},
+         contract,
          timestamp
        ) do
-    index = TransactionChain.get_size(contract_address)
-
-    case Contracts.sign_next_transaction(contract, next_tx, index) do
+    case sign_next_transaction(contract, next_tx) do
       {:ok, tx} ->
         previous_usd_price =
           timestamp
@@ -274,21 +271,9 @@
       _ ->
         0
     end
-=======
-         timestamp
-       ) do
-    previous_usd_price =
-      timestamp
-      |> OracleChain.get_last_scheduling_date()
-      |> OracleChain.get_uco_price()
-      |> Keyword.fetch!(:usd)
-
-    # Here we use a nil contract_context as we return the fees the user has to pay for the contract
-    Mining.get_transaction_fee(next_tx, nil, previous_usd_price, timestamp, encoded_state)
->>>>>>> ab547d53
-  end
-
-  defp calculate_fee(_, _), do: 0
+  end
+
+  defp calculate_fee(_, _, _), do: 0
 
   defp enough_funds_to_send?(
          %ActionWithTransaction{next_tx: tx = %Transaction{type: tx_type}},
