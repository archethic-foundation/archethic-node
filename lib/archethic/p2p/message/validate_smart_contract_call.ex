--- conflicted
+++ resolved
@@ -75,51 +75,28 @@
       | validation_stamp: ValidationStamp.generate_dummy(timestamp: datetime)
     }
 
-<<<<<<< HEAD
-    valid? =
-      with {:ok, contract_tx} <- TransactionChain.get_transaction(recipient_address),
-           {:ok, contract} <- Contracts.from_transaction(contract_tx),
-           trigger when not is_nil(trigger) <- Contract.get_trigger_for_recipient(recipient),
-           maybe_state_utxo <- Contracts.State.get_utxo_from_transaction(contract_tx),
-           true <-
-             Contracts.valid_condition?(trigger, contract, transaction, recipient, datetime),
-           result <-
-             Contracts.execute_trigger(
-               trigger,
-               contract,
-               transaction,
-               recipient,
-               maybe_state_utxo,
-               time_now: datetime
-             ) do
-        Contract.Result.valid?(result)
-      else
-        _ ->
-          false
-      end
-=======
     with {:ok, contract_tx} <- TransactionChain.get_transaction(recipient_address),
          {:ok, contract} <- Contracts.from_transaction(contract_tx),
          trigger when not is_nil(trigger) <- Contract.get_trigger_for_recipient(recipient),
+         maybe_state_utxo <- Contracts.State.get_utxo_from_transaction(contract_tx),
          true <-
            Contracts.valid_condition?(trigger, contract, transaction, recipient, datetime),
-         {:ok, maybe_tx} <-
-           Contracts.execute_trigger(trigger, contract, transaction, recipient, time_now: datetime) do
+         execution_result <-
+           Contracts.execute_trigger(trigger, contract, transaction, recipient, maybe_state_utxo,
+             time_now: datetime
+           ) do
       %SmartContractCallValidation{
-        valid?: true,
-        fee: calculate_fee(maybe_tx, contract, datetime)
+        valid?: Contract.Result.valid?(execution_result),
+        fee: calculate_fee(execution_result, contract, datetime)
       }
     else
       _ ->
         %SmartContractCallValidation{valid?: false, fee: 0}
     end
   end
->>>>>>> 58020148
-
-  defp calculate_fee(nil, _, _), do: 0
 
   defp calculate_fee(
-         next_tx,
+         %Contract.Result.Success{next_tx: next_tx, next_state_utxo: maybe_state_utxo},
          contract = %Contract{transaction: %Transaction{address: contract_address}},
          timestamp
        ) do
@@ -134,10 +111,19 @@
           |> Keyword.fetch!(:usd)
 
         # Here we use a nil contract_context as we return the fees the user has to pay for the contract
-        Mining.get_transaction_fee(tx, nil, previous_usd_price, timestamp)
+        Mining.get_transaction_fee(
+          tx,
+          nil,
+          previous_usd_price,
+          timestamp,
+          Mining.protocol_version(),
+          maybe_state_utxo
+        )
 
       _ ->
         0
     end
   end
+
+  defp calculate_fee(_, _, _), do: 0
 end