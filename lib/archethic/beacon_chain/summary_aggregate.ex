--- conflicted
+++ resolved
@@ -8,13 +8,8 @@
   defstruct [
     :summary_time,
     availability_adding_time: [],
-<<<<<<< HEAD
     version: 2,
-    transaction_summaries: [],
-=======
-    version: 1,
     replication_attestations: [],
->>>>>>> d7500343
     p2p_availabilities: %{}
   ]
 
@@ -376,11 +371,7 @@
         p2p_availabilities: p2p_availabilities,
         availability_adding_time: availability_adding_time
       }) do
-<<<<<<< HEAD
-    nb_tx_summaries = VarInt.from_value(length(transaction_summaries))
-=======
-    nb_attestations = Utils.VarInt.from_value(length(attestations))
->>>>>>> d7500343
+    nb_attestations = VarInt.from_value(length(attestations))
 
     attestations_bin =
       attestations
@@ -436,80 +427,6 @@
 
   ## Examples
 
-<<<<<<< HEAD
-  iex> SummaryAggregate.deserialize(<<1, 98, 29, 98, 0, 1, 1, 0, 0, 120, 123, 229, 13, 144, 130, 230,
-  ...> 18, 17, 45, 244, 92, 226, 107, 11, 104, 226, 249, 138, 85, 71, 127, 190, 20, 186, 69, 131, 97,
-  ...> 194, 30, 71, 116, 0, 0, 1, 126, 180, 186, 17, 204, 253, 0, 0, 0, 0, 0, 152, 150, 128, 1, 0, 1,
-  ...> 0, 1, 3, 1::1, 0::1, 1::1, 50, 70, 80, 1, 1, 0, 1, 57, 98, 198, 202, 155, 43, 217, 149, 5, 213,
-  ...> 109, 252, 111, 87, 231, 170, 54, 211, 178, 208, 5, 184, 33, 193, 167, 91, 160, 131, 129, 117, 45, 242, 3, 132>>)
-  {
-    %SummaryAggregate{
-      version: 1,
-      summary_time: ~U[2022-03-01 00:00:00Z],
-      transaction_summaries: [
-        %TransactionSummary{
-          address: <<0, 0, 120, 123, 229, 13, 144, 130, 230, 18, 17, 45, 244, 92, 226, 107, 11, 104, 226,
-            249, 138, 85, 71, 127, 190, 20, 186, 69, 131, 97, 194, 30, 71, 116>>,
-          type: :transfer,
-          timestamp: ~U[2022-02-01 10:00:00.204Z],
-          fee: 10_000_000
-        }
-      ],
-      p2p_availabilities: %{
-        <<0>> => %{
-          node_availabilities: <<1::1, 0::1, 1::1>>,
-          node_average_availabilities: [0.5, 0.7, 0.8],
-          end_of_node_synchronizations: [
-             <<0, 1, 57, 98, 198, 202, 155, 43, 217, 149, 5, 213, 109, 252, 111, 87, 231, 170, 54,
-               211, 178, 208, 5, 184, 33, 193, 167, 91, 160, 131, 129, 117, 45, 242>>
-          ],
-          network_patches: []
-        }
-      },
-      availability_adding_time: 900
-    },
-    ""
-  }
-
-  iex> SummaryAggregate.deserialize(<<2, 98, 29, 98, 0, 1, 1, 0, 0, 120, 123, 229, 13, 144, 130, 230,
-  ...> 18, 17, 45, 244, 92, 226, 107, 11, 104, 226, 249, 138, 85, 71, 127, 190, 20, 186, 69, 131, 97,
-  ...> 194, 30, 71, 116, 0, 0, 1, 126, 180, 186, 17, 204, 253, 0, 0, 0, 0, 0, 152, 150, 128, 1, 0, 1,
-  ...> 0, 1, 3, 1::1, 0::1, 1::1, 50, 70, 80, 1, 1, 0, 1, 57, 98, 198, 202, 155, 43, 217, 149, 5, 213,
-  ...> 109, 252, 111, 87, 231, 170, 54, 211, 178, 208, 5, 184, 33, 193, 167, 91, 160, 131, 129, 117, 45, 242,
-  ...> 1, 2, 10, 188, 13, 239, 3, 132>>)
-  {
-    %SummaryAggregate{
-      version: 2,
-      summary_time: ~U[2022-03-01 00:00:00Z],
-      transaction_summaries: [
-        %TransactionSummary{
-          address: <<0, 0, 120, 123, 229, 13, 144, 130, 230, 18, 17, 45, 244, 92, 226, 107, 11, 104, 226,
-            249, 138, 85, 71, 127, 190, 20, 186, 69, 131, 97, 194, 30, 71, 116>>,
-          type: :transfer,
-          timestamp: ~U[2022-02-01 10:00:00.204Z],
-          fee: 10_000_000
-        }
-      ],
-      p2p_availabilities: %{
-        <<0>> => %{
-          node_availabilities: <<1::1, 0::1, 1::1>>,
-          node_average_availabilities: [0.5, 0.7, 0.8],
-          end_of_node_synchronizations: [
-             <<0, 1, 57, 98, 198, 202, 155, 43, 217, 149, 5, 213, 109, 252, 111, 87, 231, 170, 54,
-               211, 178, 208, 5, 184, 33, 193, 167, 91, 160, 131, 129, 117, 45, 242>>
-          ],
-          network_patches: ["ABC", "DEF"]
-        }
-      },
-      availability_adding_time: 900
-    },
-    ""
-  }
-  """
-  @spec deserialize(bitstring()) :: {t(), bitstring()}
-  def deserialize(<<1::8, timestamp::32, rest::bitstring>>) do
-    {nb_tx_summaries, rest} = VarInt.get_value(rest)
-=======
     iex> SummaryAggregate.deserialize(<<1, 98, 29, 98, 0, 1, 1, 1, 1, 0, 0, 120, 123, 229, 13, 144,
     ...> 130, 230, 18, 17, 45, 244, 92, 226, 107, 11, 104, 226, 249, 138, 85, 71, 127, 190, 20, 186, 69,
     ...> 131, 97, 194, 30, 71, 116, 0, 0, 1, 126, 180, 186, 17, 204, 253, 0, 0, 0, 0, 0, 152, 150, 128,
@@ -523,81 +440,114 @@
     ...> 211, 178, 208, 5, 184, 33, 193, 167, 91, 160, 131, 129, 117, 45, 242, 3, 132>>)
     {
       %SummaryAggregate{
-       summary_time: ~U[2022-03-01 00:00:00Z],
-       replication_attestations: [
-         %ReplicationAttestation{
-          transaction_summary: %TransactionSummary{
-             address: <<0, 0, 120, 123, 229, 13, 144, 130, 230, 18, 17, 45, 244, 92, 226, 107, 11, 104, 226,
-               249, 138, 85, 71, 127, 190, 20, 186, 69, 131, 97, 194, 30, 71, 116>>,
-             type: :transfer,
-             timestamp: ~U[2022-02-01 10:00:00.204Z],
-             fee: 10_000_000,
-             validation_stamp_checksum: <<17, 8, 18, 246, 127, 161, 225, 240, 17, 127, 111, 61, 112, 36, 28, 26, 66,
-              167, 176, 119, 17, 169, 60, 36, 119, 204, 81, 109, 144, 66, 249, 219>>
-          },
-          confirmations: [
-            {
-              0,
-              <<129, 204, 107, 81, 235, 88, 234, 207, 125, 1, 208, 227, 239, 175, 78, 217,
-               100, 172, 67, 228, 131, 42, 177, 200, 54, 225, 34, 241, 35, 226, 108, 138,
-               201, 2, 32, 75, 92, 49, 194, 42, 113, 154, 20, 43, 216, 176, 11, 159, 188,
-               119, 6, 8, 48, 201, 244, 138, 99, 52, 22, 1, 97, 123, 140, 195>>
-            }
-          ]
-         }
-       ],
-       p2p_availabilities: %{
-         <<0>> => %{
-           node_availabilities: <<1::1, 0::1, 1::1>>,
-           node_average_availabilities: [0.5, 0.7, 0.8],
-           end_of_node_synchronizations: [
-              <<0, 1, 57, 98, 198, 202, 155, 43, 217, 149, 5, 213, 109, 252, 111, 87, 231, 170, 54,
-                211, 178, 208, 5, 184, 33, 193, 167, 91, 160, 131, 129, 117, 45, 242>>
+        version: 1,
+        summary_time: ~U[2022-03-01 00:00:00Z],
+        replication_attestations: [
+          %ReplicationAttestation{
+           transaction_summary: %TransactionSummary{
+              address: <<0, 0, 120, 123, 229, 13, 144, 130, 230, 18, 17, 45, 244, 92, 226, 107, 11, 104, 226,
+                249, 138, 85, 71, 127, 190, 20, 186, 69, 131, 97, 194, 30, 71, 116>>,
+              type: :transfer,
+              timestamp: ~U[2022-02-01 10:00:00.204Z],
+              fee: 10_000_000,
+              validation_stamp_checksum: <<17, 8, 18, 246, 127, 161, 225, 240, 17, 127, 111, 61, 112, 36, 28, 26, 66,
+               167, 176, 119, 17, 169, 60, 36, 119, 204, 81, 109, 144, 66, 249, 219>>
+           },
+           confirmations: [
+             {
+               0,
+               <<129, 204, 107, 81, 235, 88, 234, 207, 125, 1, 208, 227, 239, 175, 78, 217,
+                100, 172, 67, 228, 131, 42, 177, 200, 54, 225, 34, 241, 35, 226, 108, 138,
+                201, 2, 32, 75, 92, 49, 194, 42, 113, 154, 20, 43, 216, 176, 11, 159, 188,
+                119, 6, 8, 48, 201, 244, 138, 99, 52, 22, 1, 97, 123, 140, 195>>
+             }
            ]
-         }
-       },
-       availability_adding_time: 900
-     },
+          }
+        ],
+        p2p_availabilities: %{
+          <<0>> => %{
+            node_availabilities: <<1::1, 0::1, 1::1>>,
+            node_average_availabilities: [0.5, 0.7, 0.8],
+            end_of_node_synchronizations: [
+               <<0, 1, 57, 98, 198, 202, 155, 43, 217, 149, 5, 213, 109, 252, 111, 87, 231, 170, 54,
+                 211, 178, 208, 5, 184, 33, 193, 167, 91, 160, 131, 129, 117, 45, 242>>
+            ],
+            network_patches: []
+          }
+        },
+        availability_adding_time: 900
+      },
+      ""
+    }
+
+    iex> SummaryAggregate.deserialize(<<2, 98, 29, 98, 0, 1, 1, 1, 1, 0, 0, 120, 123, 229, 13, 144,
+    ...> 130, 230, 18, 17, 45, 244, 92, 226, 107, 11, 104, 226, 249, 138, 85, 71, 127, 190, 20, 186, 69,
+    ...> 131, 97, 194, 30, 71, 116, 0, 0, 1, 126, 180, 186, 17, 204, 253, 0, 0, 0, 0, 0, 152, 150, 128,
+    ...> 1, 0, 17, 8, 18, 246, 127, 161, 225, 240, 17, 127, 111, 61, 112, 36, 28, 26, 66,
+    ...> 167, 176, 119, 17, 169, 60, 36, 119, 204, 81, 109, 144, 66, 249, 219, 1, 0, 64,
+    ...> 129, 204, 107, 81, 235, 88, 234, 207, 125, 1, 208, 227, 239, 175, 78, 217,
+    ...> 100, 172, 67, 228, 131, 42, 177, 200, 54, 225, 34, 241, 35, 226, 108, 138,
+    ...> 201, 2, 32, 75, 92, 49, 194, 42, 113, 154, 20, 43, 216, 176, 11, 159, 188,
+    ...> 119, 6, 8, 48, 201, 244, 138, 99, 52, 22, 1, 97, 123, 140, 195, 1, 0, 1, 3, 1::1, 0::1, 1::1,
+    ...> 50, 70, 80, 1, 1, 0, 1, 57, 98, 198, 202, 155, 43, 217, 149, 5, 213, 109, 252, 111, 87, 231, 170, 54,
+    ...> 211, 178, 208, 5, 184, 33, 193, 167, 91, 160, 131, 129, 117, 45, 242, 1, 2, 10, 188, 13, 239, 3, 132>>)
+    {
+      %SummaryAggregate{
+        version: 2,
+        summary_time: ~U[2022-03-01 00:00:00Z],
+        replication_attestations: [
+          %ReplicationAttestation{
+           transaction_summary: %TransactionSummary{
+              address: <<0, 0, 120, 123, 229, 13, 144, 130, 230, 18, 17, 45, 244, 92, 226, 107, 11, 104, 226,
+                249, 138, 85, 71, 127, 190, 20, 186, 69, 131, 97, 194, 30, 71, 116>>,
+              type: :transfer,
+              timestamp: ~U[2022-02-01 10:00:00.204Z],
+              fee: 10_000_000,
+              validation_stamp_checksum: <<17, 8, 18, 246, 127, 161, 225, 240, 17, 127, 111, 61, 112, 36, 28, 26, 66,
+               167, 176, 119, 17, 169, 60, 36, 119, 204, 81, 109, 144, 66, 249, 219>>
+           },
+           confirmations: [
+             {
+               0,
+               <<129, 204, 107, 81, 235, 88, 234, 207, 125, 1, 208, 227, 239, 175, 78, 217,
+                100, 172, 67, 228, 131, 42, 177, 200, 54, 225, 34, 241, 35, 226, 108, 138,
+                201, 2, 32, 75, 92, 49, 194, 42, 113, 154, 20, 43, 216, 176, 11, 159, 188,
+                119, 6, 8, 48, 201, 244, 138, 99, 52, 22, 1, 97, 123, 140, 195>>
+             }
+           ]
+          }
+        ],
+        p2p_availabilities: %{
+          <<0>> => %{
+            node_availabilities: <<1::1, 0::1, 1::1>>,
+            node_average_availabilities: [0.5, 0.7, 0.8],
+            end_of_node_synchronizations: [
+               <<0, 1, 57, 98, 198, 202, 155, 43, 217, 149, 5, 213, 109, 252, 111, 87, 231, 170, 54,
+                 211, 178, 208, 5, 184, 33, 193, 167, 91, 160, 131, 129, 117, 45, 242>>
+            ],
+            network_patches: ["ABC", "DEF"]
+          }
+        },
+        availability_adding_time: 900
+      },
       ""
     }
   """
   @spec deserialize(bitstring()) :: {t(), bitstring()}
-  def deserialize(<<1::8, timestamp::32, rest::bitstring>>) do
-    {nb_attestations, rest} = Utils.VarInt.get_value(rest)
->>>>>>> d7500343
+  def deserialize(<<version::8, timestamp::32, rest::bitstring>>) do
+    {nb_attestations, rest} = VarInt.get_value(rest)
 
     {attestations, <<nb_p2p_availabilities::8, rest::bitstring>>} =
       Utils.deserialize_transaction_attestations(rest, nb_attestations, [])
 
     {p2p_availabilities, <<availability_adding_time::16, rest::bitstring>>} =
-      deserialize_p2p_availabilities(1, rest, nb_p2p_availabilities, %{})
+      deserialize_p2p_availabilities(version, rest, nb_p2p_availabilities, %{})
 
     {
       %__MODULE__{
-        version: 1,
+        version: version,
         summary_time: DateTime.from_unix!(timestamp),
         replication_attestations: attestations,
-        p2p_availabilities: p2p_availabilities,
-        availability_adding_time: availability_adding_time
-      },
-      rest
-    }
-  end
-
-  def deserialize(<<2::8, timestamp::32, rest::bitstring>>) do
-    {nb_tx_summaries, rest} = VarInt.get_value(rest)
-
-    {tx_summaries, <<nb_p2p_availabilities::8, rest::bitstring>>} =
-      Utils.deserialize_transaction_summaries(rest, nb_tx_summaries, [])
-
-    {p2p_availabilities, <<availability_adding_time::16, rest::bitstring>>} =
-      deserialize_p2p_availabilities(2, rest, nb_p2p_availabilities, %{})
-
-    {
-      %__MODULE__{
-        version: 2,
-        summary_time: DateTime.from_unix!(timestamp),
-        transaction_summaries: tx_summaries,
         p2p_availabilities: p2p_availabilities,
         availability_adding_time: availability_adding_time
       },
@@ -665,12 +615,25 @@
       |> Enum.map(fn avg -> avg / 100 end)
 
     {nb_end_of_sync, rest} = VarInt.get_value(rest)
+
     {end_of_node_sync, rest} = Utils.deserialize_public_key_list(rest, nb_end_of_sync, [])
 
     {nb_patches, rest} = VarInt.get_value(rest)
     <<patches_bin::binary-size(nb_patches * 2), rest::bitstring>> = rest
 
-    network_patches = for <<patch::16 <- patches_bin>>, do: Integer.to_string(patch, 16)
+    network_patches =
+      for <<patch::16 <- patches_bin>> do
+        patch = Integer.to_string(patch, 16)
+
+        # If an hex starts by 0, the 0 is discarded in the integer conversion, so we have to revert back 
+        case String.length(patch) do
+          2 ->
+            "0#{patch}"
+
+          3 ->
+            patch
+        end
+      end
 
     deserialize_p2p_availabilities(
       version,
