defmodule Archethic.TransactionChain do
  @moduledoc """
  Handle the logic managing transaction chain

  Some functions have a prefix with a specific meaning:
  - list -> request not related to a specific chain
  - get -> get data from DB
  - fetch -> if data is immuable, first get data from DB, if not present request it on the network
             if data evolve over time, always request it on the network
  All functions that may return a list always return a stream
  """

  alias Archethic.Crypto

  alias Archethic.DB

  alias Archethic.Election

  alias Archethic.Mining.LedgerValidation

  alias Archethic.P2P
  alias Archethic.P2P.Message
  alias Archethic.P2P.Node

  alias Archethic.P2P.Message.{
    AddressList,
    Error,
    GenesisAddress,
    GetGenesisAddress,
    GetLastTransactionAddress,
    GetNextAddresses,
    GetTransaction,
    GetTransactionChain,
    GetTransactionChainLength,
    GetTransactionInputs,
    GetTransactionSummary,
    GetUnspentOutputs,
    LastTransactionAddress,
    NotFound,
    TransactionChainLength,
    TransactionInputList,
    TransactionList,
    TransactionSummaryMessage,
    UnspentOutputList,
    GetFirstTransactionAddress,
    FirstTransactionAddress
  }

  alias __MODULE__.MemTables.KOLedger
  alias __MODULE__.MemTables.PendingLedger
  # alias __MODULE__.MemTablesLoader

  alias __MODULE__.Transaction
  alias __MODULE__.TransactionData
  alias __MODULE__.Transaction.ValidationStamp

  alias __MODULE__.Transaction.ValidationStamp.LedgerOperations.VersionedUnspentOutput
  alias __MODULE__.TransactionSummary
  alias __MODULE__.VersionedTransactionInput
  alias __MODULE__.DBLedger

  alias Archethic.Utils

  require Logger

  @type search_mode :: :hybrid | :remote

  @type search_options :: [
          timeout: non_neg_integer(),
          acceptance_resolver: (any() -> boolean()) | atom(),
          consistency_level: pos_integer(),
          search_mode: search_mode()
        ]

  # ------------------------------------------------------------
  #   _     ___ ____ _____
  #  | |   |_ _/ ___|_   _|
  #  | |    | |\___ \ | |
  #  | |___ | | ___) || |
  #  |_____|___|____/ |_|
  # ------------------------------------------------------------

  @doc """
  List all the transaction chain stored. Chronological order within a transaction chain
  """
  @spec list_all(fields :: list()) :: Enumerable.t()
  defdelegate list_all(fields \\ []), to: DB, as: :list_transactions

  @doc """
  List all the genesis addresses
  """
  @spec list_genesis_addresses() :: Enumerable.t()
  defdelegate list_genesis_addresses(), to: DB

  @doc """
  List all the io transactions stored
  """
  @spec list_io_transactions(fields :: list()) :: Enumerable.t()
  defdelegate list_io_transactions(fields \\ []), to: DB

  @doc """
  List all the transaction for a given transaction type sorted by timestamp in descent order
  """
  @spec list_transactions_by_type(type :: Transaction.transaction_type(), fields :: list()) ::
          Enumerable.t()
  defdelegate list_transactions_by_type(type, fields), to: DB

  @doc """
  Stream all the addresses for a transaction type
  """
  @spec list_addresses_by_type(Transaction.transaction_type()) :: Enumerable.t() | list(binary())
  defdelegate list_addresses_by_type(type), to: DB

  @doc """
  Stream all the addresses in chronological belonging to a genesis address
  """
  @spec list_chain_addresses(binary()) :: Enumerable.t() | list({binary(), DateTime.t()})
  defdelegate list_chain_addresses(genesis_address), to: DB

  @doc """
  Stream all the public keys until a date, from a public key.
  """
  @spec list_chain_public_keys(binary(), DateTime.t()) ::
          Enumerable.t() | list({binary(), DateTime.t()})
  defdelegate list_chain_public_keys(first_public_key, until), to: DB

  @doc """
  Stream first transactions address of a chain from genesis_address.
  The Genesis Addresses is not a transaction or the first transaction.
  The first transaction is calulated by index = 0+1
  """
  @spec list_first_addresses() :: Enumerable.t() | list(Crypto.prepended_hash())
  defdelegate list_first_addresses(), to: DB

  # ------------------------------------------------------------
  #    ____ _____ _____
  #   / ___| ____|_   _|
  #  | |  _|  _|   | |
  #  | |_| | |___  | |
  #   \____|_____| |_|
  # ------------------------------------------------------------

  @doc """
  Get the last transaction address from a transaction chain with the latest time
  """
  @spec get_last_address(binary()) :: {binary(), DateTime.t()}
  defdelegate get_last_address(address), to: DB, as: :get_last_chain_address

  @doc """
  Get the last transaction address from a transaction chain before a given date along its last time
  """
  @spec get_last_address(binary(), DateTime.t()) :: {binary(), DateTime.t()}
  defdelegate get_last_address(address, timestamp), to: DB, as: :get_last_chain_address

  @doc """
  Get the first public key from one the public key of the chain
  """
  @spec get_first_public_key(Crypto.key()) :: Crypto.key()
  defdelegate get_first_public_key(previous_public_key), to: DB

  @doc """
  Get a transaction

  A lookup is performed into the KO ledger to determine if the transaction is invalid
  """
  @spec get_transaction(binary(), fields :: list()) ::
          {:ok, Transaction.t()}
          | {:error, :transaction_not_exists}
          | {:error, :invalid_transaction}
  def get_transaction(address, fields \\ [], storage_type \\ :chain) when is_list(fields) do
    if KOLedger.has_transaction?(address) do
      {:error, :invalid_transaction}
    else
      DB.get_transaction(address, fields, storage_type)
    end
  end

  @doc """
  Get the last transaction from a given chain address
  """
  @spec get_last_transaction(binary(), list()) ::
          {:ok, Transaction.t()}
          | {:error, :transaction_not_exists}
          | {:error, :invalid_transaction}
  def get_last_transaction(address, fields \\ []) when is_binary(address) and is_list(fields) do
    {address, _} = get_last_address(address)
    get_transaction(address, fields)
  end

  @doc """
  Get the first transaction Address from a genesis/chain address
  """
  @spec get_first_transaction_address(address :: binary()) ::
          {:ok, {address :: binary(), DateTime.t()}} | {:error, :transaction_not_exists}
  def get_first_transaction_address(address) when is_binary(address) do
    address =
      address
      |> get_genesis_address()
      |> list_chain_addresses()
      |> Enum.at(0)

    case address do
      nil -> {:error, :transaction_not_exists}
      {address, datetime} -> {:ok, {address, datetime}}
    end
  end

  @doc """
  Get the genesis address from a given chain address

  If no genesis address is found, the given address is returned by default
  """
  @spec get_genesis_address(address :: Crypto.prepended_hash()) ::
          genesis_address :: Crypto.prepended_hash()
  defdelegate get_genesis_address(address), to: DB

  @doc """
  Get the genesis address from a given chain address
  """
  @spec find_genesis_address(address :: Crypto.prepended_hash()) ::
          {:ok, genesis_address :: Crypto.prepended_hash()} | {:error, :not_found}
  defdelegate find_genesis_address(address), to: DB

  @doc """
  Retrieve the last transaction address for a chain stored locally
  """
  @spec get_last_stored_address(genesis_address :: Crypto.prepended_hash()) ::
          Crypto.prepended_hash() | nil
  defdelegate get_last_stored_address(genesis_address), to: DB, as: :get_last_chain_address_stored

  @doc """
  Get a transaction summary from a transaction address
  """
  @spec get_transaction_summary(binary()) :: {:ok, TransactionSummary.t()} | {:error, :not_found}
  def get_transaction_summary(address) do
    case get_transaction(address, [
           :address,
           :type,
           :validation_stamp
         ]) do
      {:ok, tx} ->
        {:ok, TransactionSummary.from_transaction(tx, get_genesis_address(address))}

      _ ->
        {:error, :not_found}
    end
  end

  @doc """
  Stream the transactions from a chain
  """
  @spec get(binary(), list()) :: Enumerable.t() | list(Transaction.t())
  defdelegate get(address, fields \\ []), to: DB, as: :stream_chain

  @doc """
  Return the size of transaction chain
  """
  @spec get_size(binary()) :: non_neg_integer()
  defdelegate get_size(address), to: DB, as: :chain_size

  @doc """
  Get the details from a ko transaction address
  """
  @spec get_ko_details(binary()) ::
          {ValidationStamp.t(), inconsistencies :: list(), errors :: list()}
  defdelegate get_ko_details(address), to: KOLedger, as: :get_details

  @doc """
  List of all the counter signatures regarding a given transaction
  """
  @spec get_signatures_for_pending_transaction(binary()) :: list(binary())
  defdelegate get_signatures_for_pending_transaction(address),
    to: PendingLedger,
    as: :get_signatures

  # ------------------------------------------------------------
  #   _____ _____ _____ ____ _   _
  #  |  ___| ____|_   _/ ___| | | |
  #  | |_  |  _|   | || |   | |_| |
  #  |  _| | |___  | || |___|  _  |
  #  |_|   |_____| |_| \____|_| |_|
  # ------------------------------------------------------------

  @doc """
  Fetch the last address remotely.
  """
  @spec fetch_last_address(
          address :: binary(),
          storage_nodes :: list(Node.t()),
          options :: [timestamp :: DateTime.t()] | search_options()
        ) ::
          {:ok, binary()} | {:error, :network_issue | :acceptance_failed}
  def fetch_last_address(address, nodes, opts \\ []) when is_binary(address) and is_list(nodes) do
    timestamp = Keyword.get(opts, :timestamp, DateTime.utc_now())
    timeout = Keyword.get(opts, :timeout, 0)
    consistency_level = Keyword.get(opts, :consistency_level, 3)
    acceptance_resolver = Keyword.get(opts, :acceptance_resolver, fn _ -> true end)

    conflict_resolver = fn results ->
      Enum.max_by(results, &DateTime.to_unix(&1.timestamp, :millisecond))
    end

    case P2P.quorum_read(
           nodes,
           %GetLastTransactionAddress{address: address, timestamp: timestamp},
           conflict_resolver: conflict_resolver,
           timeout: timeout,
           acceptance_resolver: acceptance_resolver,
           consistency_level: consistency_level
         ) do
      {:ok, %LastTransactionAddress{address: last_address}} ->
        {:ok, last_address}

      {:error, _} = e ->
        e
    end
  end

  @doc """
  Request the chain addresses from paging address to last chain address
  """
  @spec fetch_next_chain_addresses(
          address :: Crypto.prepended_hash(),
          storage_nodes :: list(Node.t()),
          opts :: [limit: non_neg_integer()] | search_options()
        ) ::
          {:ok, list({address :: Crypto.prepended_hash(), timestamp :: DateTime.t()})}
          | {:error, :network_issue}
  def fetch_next_chain_addresses(address, nodes, opts \\ []) do
    limit = Keyword.get(opts, :limit, 0)

    with :hybrid <- Keyword.get(opts, :search_mode, :hybrid),
         addresses when addresses != [] <- get_next_addresses(address, limit) do
      {:ok, addresses}
    else
      _ ->
        conflict_resolver = fn results ->
          Enum.sort_by(results, &length(&1.addresses), :desc) |> List.first()
        end

        case P2P.quorum_read(
               nodes,
               %GetNextAddresses{address: address, limit: limit},
               conflict_resolver: conflict_resolver
             ) do
          {:ok, %AddressList{addresses: addresses}} -> {:ok, addresses}
          {:error, :network_issue} = e -> e
        end
    end
  end

  @doc """
  Fetch transaction remotely

  If the transaction exists, then its value is returned in the shape of `{:ok, transaction}`.
  If the transaction doesn't exist, `{:error, :transaction_not_exists}` is returned.
  If no nodes are available to answer the request, `{:error, :network_issue}` is returned.

  Options:
  - search_mode: select where to request the data: :remote or :hybrid (default :hybrid)
  - timeout: set the timeout for the remote request (default Message.max_timeout)
  - acceptance_resolver: set the function to accept the result of the quorum (default fn _ -> true end)
  """
  @spec fetch_transaction(
          address :: Crypto.prepended_hash(),
          storage_nodes :: list(Node.t()),
          opts :: search_options()
        ) ::
          {:ok, Transaction.t()}
          | {:error, :transaction_not_exists}
          | {:error, :invalid_transaction}
          | {:error, :network_issue}
  def fetch_transaction(address, nodes, opts \\ []) do
    with :hybrid <- Keyword.get(opts, :search_mode, :hybrid),
         {:ok, tx} <- get_transaction(address) do
      {:ok, tx}
    else
      _ ->
        timeout = Keyword.get(opts, :timeout, Message.get_max_timeout())

        acceptance_resolver =
          case Keyword.get(opts, :acceptance_resolver, fn _ -> true end) do
            fun when is_function(fun, 1) ->
              fun

            :accept_transaction ->
              fn
                %Transaction{address: ^address} -> true
                _ -> false
              end
          end

        conflict_resolver = fn results ->
          Enum.reduce(results, fn
            %NotFound{}, acc ->
              acc

            err = %Error{}, %NotFound{} ->
              # prioritize error over not_found
              err

            %Error{}, acc ->
              acc

            tx, %NotFound{} ->
              tx

            tx1, tx2 ->
              if acceptance_resolver.(tx1) do
                tx1
              else
                # even if tx2 is not accepted
                # we let it win this conflict
                # it'll raise an :acceptance_failed error later
                tx2
              end
          end)
        end

        case P2P.quorum_read(
               nodes,
               %GetTransaction{address: address},
               conflict_resolver: conflict_resolver,
               timeout: timeout,
               acceptance_resolver: acceptance_resolver
             ) do
          {:ok, %NotFound{}} ->
            {:error, :transaction_not_exists}

          {:ok, %Error{}} ->
            {:error, :invalid_transaction}

          res ->
            res
        end
    end
  end

  @doc """
  Stream a transaction chain from the paging state
  """
  @spec fetch(
          last_chain_address :: Crypto.prepended_hash(),
          storage_nodes :: list(Node.t()),
          pagination_options :: [paging_state: binary(), order: :asc | :desc]
        ) ::
          Enumerable.t() | list(Transaction.t())
  def fetch(last_chain_address, nodes, opts \\ []) do
    paging_state = Keyword.get(opts, :paging_state, nil)
    order = Keyword.get(opts, :order, :asc)

    case resolve_paging_state(last_chain_address, paging_state, order) do
      {:ok, paging_address} -> do_fetch(last_chain_address, nodes, paging_address, order)
      {:error, :not_in_local} -> do_fetch(last_chain_address, nodes, paging_state, order)
      {:error, :not_exists} -> []
    end
  end

  defp do_fetch(last_chain_address, nodes, paging_state, order = :asc) do
    in_db? =
      case paging_state do
        %DateTime{} -> false
        nil -> get_genesis_address(last_chain_address) != last_chain_address
        paging_address -> transaction_exists?(paging_address)
      end

    next_iteration = fn transactions, more?, next_paging_address ->
      # Catch when the local DB reached the end of the chain but there is still transaction in the chain
      if more? do
        {transactions, {next_paging_address, more?, true}}
      else
        case List.last(transactions) do
          %Transaction{address: ^last_chain_address} ->
            {transactions, {nil, false, true}}

          nil ->
            {[], {next_paging_address, true, false}}

          %Transaction{address: next_paging_address} ->
            {transactions, {next_paging_address, true, false}}
        end
      end
    end

    Stream.resource(
      fn -> {paging_state, true, in_db?} end,
      fn
        {paging_state, _more? = true, _in_db? = false} ->
          # More to fetch but not in db
          {transactions, more?, next_paging_address} =
            request_transaction_chain(last_chain_address, nodes, paging_state, order)

          {transactions, {next_paging_address, more?, false}}

        {_paging_state = nil, _more? = true, _in_db? = true} ->
          # More to fetch from DB using last_chain address as it is first time requesting the DB
          {transactions, more?, next_paging_address} =
            DB.get_transaction_chain(last_chain_address, [], order: order)

          next_iteration.(transactions, more?, next_paging_address)

        {paging_address, _more? = true, _in_db? = true} ->
          # More to fetch from DB using paging address
          {transactions, more?, next_paging_address} =
            DB.get_transaction_chain(paging_address, [],
              paging_address: paging_address,
              order: order
            )

          next_paging_address =
            if Enum.empty?(transactions), do: paging_address, else: next_paging_address

          next_iteration.(transactions, more?, next_paging_address)

        {_, _more? = false, _} ->
          # No more to fetch
          {:halt, nil}
      end,
      fn _ -> :ok end
    )
  end

  defp do_fetch(last_chain_address, nodes, paging_state, order = :desc) do
    in_db? =
      case paging_state do
        %DateTime{} -> false
        nil -> transaction_exists?(last_chain_address)
        paging_address -> transaction_exists?(paging_address)
      end

    Stream.resource(
      fn -> {paging_state, true, in_db?} end,
      fn
        {paging_state, _more? = true, _in_db? = false} ->
          # More to fetch but not in db
          {transactions, more?, next_paging_address} =
            request_transaction_chain(last_chain_address, nodes, paging_state, order)

          next_in_db? =
            if next_paging_address != nil,
              do: transaction_exists?(next_paging_address),
              else: false

          {transactions, {next_paging_address, more?, next_in_db?}}

        {_paging_state = nil, _more? = true, _in_db? = true} ->
          # More to fetch from DB using last_chain address as it is first time requesting the DB
          {transactions, more?, next_paging_address} =
            DB.get_transaction_chain(last_chain_address, [], order: order)

          {transactions, {next_paging_address, more?, true}}

        {paging_address, _more? = true, _in_db? = true} ->
          # More to fetch from DB using paging address
          {transactions, more?, next_paging_address} =
            DB.get_transaction_chain(paging_address, [],
              paging_address: paging_address,
              order: order
            )

          {transactions, {next_paging_address, more?, true}}

        {_, _more? = false, _} ->
          # No more to fetch
          {:halt, nil}
      end,
      fn _ -> :ok end
    )
  end

  defp request_transaction_chain(last_chain_address, nodes, paging_state, order) do
    conflict_resolver = fn results ->
      results
      |> Enum.sort(
        # Prioritize more? at true
        # then length of transaction list
        # then regarding order, the oldest or newest transaction timestamp
        # of the first element of the list
        &with false <- &1.more? and !&2.more?,
              false <- length(&1.transactions) > length(&2.transactions) do
          if Enum.empty?(&1.transactions) do
            false
          else
            case order do
              :asc ->
                DateTime.compare(
                  List.first(&1.transactions).validation_stamp.timestamp,
                  List.first(&2.transactions).validation_stamp.timestamp
                ) == :lt

              :desc ->
                DateTime.compare(
                  List.first(&1.transactions).validation_stamp.timestamp,
                  List.first(&2.transactions).validation_stamp.timestamp
                ) == :gt
            end
          end
        end
      )
      |> List.first()
    end

    # We got transactions by batch of 10 transactions
    timeout = Message.get_max_timeout() + Message.get_max_timeout() * 10

    case P2P.quorum_read(
           nodes,
           %GetTransactionChain{
             address: last_chain_address,
             paging_state: paging_state,
             order: order
           },
           conflict_resolver: conflict_resolver,
           timeout: timeout
         ) do
      {:ok,
       %TransactionList{
         transactions: transactions,
         more?: more?,
         paging_address: next_paging_address
       }} ->
        {transactions, more?, next_paging_address}

      error ->
        Logger.warning("failed to fetch transaction chain: #{inspect(error)}")
        {[], false, nil}
    end
  end

  @doc """
  Stream the transaction inputs for a transaction address

  If the inputs exist, then they are returned in the shape of `{:ok, inputs}`.
  If no nodes are able to answer the request, `{:error, :network_issue}` is returned.
  """
  @spec fetch_inputs(
          address :: Crypto.prepended_hash(),
          storage_nodes :: list(Node.t()),
          offset :: non_neg_integer(),
          limit :: non_neg_integer()
        ) :: Enumerable.t() | list(VersionedTransactionInput.t())
  def fetch_inputs(address, nodes, offset \\ 0, limit \\ 0)
  def fetch_inputs(_, [], _, _), do: []

  def fetch_inputs(address, nodes, offset, limit) do
    Stream.resource(
      fn -> {limit, do_fetch_inputs(address, nodes, offset, limit)} end,
      fn
        {previous_limit, {inputs, true, offset}} ->
          new_limit = previous_limit - length(inputs)

          if new_limit <= 0 do
            {inputs, :eof}
          else
            {inputs, {new_limit, do_fetch_inputs(address, nodes, offset, limit)}}
          end

        {_, {inputs, false, _}} ->
          {inputs, :eof}

        :eof ->
          {:halt, nil}
      end,
      fn _ -> :ok end
    )
  end

  defp do_fetch_inputs(address, nodes, offset, limit)
       when is_binary(address) and is_list(nodes) and is_integer(offset) and offset >= 0 and
              is_integer(limit) and limit >= 0 do
    local_inputs = get_inputs(address)

    case local_inputs do
      [] ->
        fetch_remote_inputs(address, nodes, offset, limit)

      _ ->
        {inputs, more?, offset} =
          local_inputs
          |> Enum.sort_by(& &1.input.timestamp, {:desc, DateTime})
          |> Utils.limit_list(limit, offset)

        {inputs, more?, offset}
    end
  end

  defp fetch_remote_inputs(address, nodes, offset, limit) do
    conflict_resolver = fn results ->
      results
      |> Enum.sort_by(&length(&1.inputs), :desc)
      |> List.first()
    end

    case P2P.quorum_read(
           nodes,
           %GetTransactionInputs{address: address, offset: offset, limit: limit},
           conflict_resolver: conflict_resolver
         ) do
      {:ok, %TransactionInputList{inputs: versioned_inputs, more?: more?, offset: offset}} ->
        {versioned_inputs, more?, offset}

      {:error, :network_issue} ->
        {[], false, 0}
    end
  end

  @doc """
  Stream the transaction unspent outputs for a transaction address
  """
  @spec fetch_unspent_outputs(
          address :: Crypto.prepended_hash(),
          nodes :: list(Node.t()),
          opts :: Keyword.t()
        ) :: Enumerable.t() | list(VersionedUnspentOutput.t())
  def fetch_unspent_outputs(address, nodes, opts \\ [])
  def fetch_unspent_outputs(_, [], _), do: []

  def fetch_unspent_outputs(address, nodes, opts)
      when is_binary(address) and is_list(nodes) and is_list(opts) do
    offset = Keyword.get(opts, :paging_offset, nil)
    limit = Keyword.get(opts, :limit, 0)

    Stream.resource(
      fn -> {limit, do_fetch_unspent_outputs(address, nodes, offset, limit)} end,
      fn
        {previous_limit, {utxos, true, offset}} ->
          new_limit = previous_limit - length(utxos)

          if new_limit <= 0 do
            {utxos, :eof}
          else
            {utxos, {new_limit, do_fetch_unspent_outputs(address, nodes, offset, limit)}}
          end

        {_, {utxos, false, _}} ->
          {utxos, :eof}

        :eof ->
          {:halt, nil}
      end,
      fn _ -> :ok end
    )
  end

  defp do_fetch_unspent_outputs(address, nodes, offset, limit)

  defp do_fetch_unspent_outputs(address, nodes, offset, limit) do
    conflict_resolver = fn results ->
      %UnspentOutputList{last_chain_sync_date: highest_date} =
        Enum.max_by(results, & &1.last_chain_sync_date, DateTime)

      synced_results = Enum.filter(results, &(&1.last_chain_sync_date == highest_date))

      merged_utxos =
        synced_results
        |> Enum.flat_map(& &1.unspent_outputs)
        |> Enum.uniq()
        |> Enum.sort({:desc, VersionedUnspentOutput})

      offset =
        if Enum.empty?(merged_utxos),
          do: nil,
          else: merged_utxos |> List.last() |> VersionedUnspentOutput.hash()

      %UnspentOutputList{
        unspent_outputs: merged_utxos,
        more?: Enum.any?(synced_results, & &1.more?),
        last_chain_sync_date: highest_date,
        offset: offset
      }
    end

    case P2P.quorum_read(
           nodes,
           %GetUnspentOutputs{address: address, offset: offset, limit: limit},
           conflict_resolver: conflict_resolver
         ) do
      {:ok,
       %UnspentOutputList{
         unspent_outputs: versioned_unspent_outputs,
         more?: more?,
         offset: offset
       }} ->
        {versioned_unspent_outputs, more?, offset}

      {:error, :network_issue} ->
        {[], false, nil}
    end
  end

  @doc """
  Fetch the transaction chain length for a transaction address

  The result is returned in the shape of `{:ok, length}`.
  If no nodes are able to answer the request, `{:error, :network_issue}` is returned.
  """
  @spec fetch_size(address :: Crypto.prepended_hash(), storage_nodes :: list(Node.t())) ::
          {:ok, non_neg_integer()} | {:error, :network_issue}
  def fetch_size(_, []), do: {:ok, 0}

  def fetch_size(address, nodes) do
    conflict_resolver = fn results ->
      Enum.max_by(results, & &1.length)
    end

    case P2P.quorum_read(
           nodes,
           %GetTransactionChainLength{address: address},
           conflict_resolver: conflict_resolver
         ) do
      {:ok, %TransactionChainLength{length: length}} ->
        {:ok, length}

      {:error, :network_issue} ->
        {:error, :network_issue}
    end
  end

  @doc """
  Retrieve the genesis address for a chain from P2P Quorom
  It queries the the network for genesis address.
  """
  @spec fetch_genesis_address(address :: binary(), nodes :: list(Node.t()), opts :: Keyword.t()) ::
          {:ok, binary()} | {:error, :network_issue}
  def fetch_genesis_address(address, nodes, opts \\ []) when is_binary(address) do
    case find_genesis_address(address) do
      {:error, :not_found} ->
        conflict_resolver = fn results ->
          Enum.min_by(results, & &1.timestamp, DateTime)
        end

        timeout = Keyword.get(opts, :timeout, 0)

        acceptance_resolver =
          case Keyword.get(opts, :acceptance_resolver, fn _ -> true end) do
            fun when is_function(fun, 1) ->
              fun

            :accept_different_genesis ->
              # credo:disable-for-next-line
              fn
                %GenesisAddress{address: ^address} -> false
                %GenesisAddress{address: _} -> true
              end
          end

        case P2P.quorum_read(
               nodes,
               %GetGenesisAddress{address: address},
               conflict_resolver: conflict_resolver,
               timeout: timeout,
               acceptance_resolver: acceptance_resolver
             ) do
          {:ok, %GenesisAddress{address: genesis_address}} ->
            {:ok, genesis_address}

          _ ->
            {:error, :network_issue}
        end

      res ->
        res
    end
  end

  @doc """
  Retrieve the First transaction address for a chain from P2P Quorom
  """
  @spec fetch_first_transaction_address(
          address :: binary(),
          storage_nodes :: list(Node.t())
        ) ::
          {:ok, binary()} | {:error, :network_issue} | {:error, :does_not_exist}
  def fetch_first_transaction_address(address, nodes)
      when is_binary(address) and is_list(nodes) do
    case get_first_transaction_address(address) do
      {:ok, {first_address, _}} ->
        {:ok, first_address}

      _ ->
        do_fetch_first_transaction_address(address, nodes)
    end
  end

  defp do_fetch_first_transaction_address(address, nodes) do
    conflict_resolver = fn results ->
      case results |> Enum.reject(&match?(%NotFound{}, &1)) do
        [] ->
          %NotFound{}

        results_filtered ->
          Enum.min_by(results_filtered, & &1.timestamp, DateTime)
      end
    end

    case get_first_transaction_address(address) do
      {:ok, {first_address, _}} ->
        {:ok, first_address}

      _ ->
        case P2P.quorum_read(
               nodes,
               %GetFirstTransactionAddress{address: address},
               conflict_resolver: conflict_resolver
             ) do
          {:ok, %NotFound{}} ->
            {:error, :does_not_exist}

          {:ok, %FirstTransactionAddress{address: first_address}} ->
            {:ok, first_address}

          _ ->
            {:error, :network_issue}
        end
    end
  end

  # ------------------------------------------------------------
  #   _   _ _____ ___ _     ____
  #  | | | |_   _|_ _| |   / ___|
  #  | | | | | |  | || |   \___ \
  #  | |_| | | |  | || |___ ___) |
  #   \___/  |_| |___|_____|____/
  # ------------------------------------------------------------

  @doc """
  Resolve all the genesis addresses from the transaction data

  **This function raises if it cannot fetch a genesis**
  """
  @spec resolve_transaction_addresses!(transaction :: Transaction.t()) ::
          %{
            (recipient_address :: Crypto.prepended_hash()) =>
              genesis_address :: Crypto.prepended_hash()
          }
  def resolve_transaction_addresses!(
        tx = %Transaction{
          type: type,
          address: address,
          data: %TransactionData{recipients: recipients}
        }
      ) do
    burning_address = LedgerValidation.burning_address()

    recipient_addresses = Enum.map(recipients, & &1.address)

    addresses =
      tx
      |> Transaction.get_movements()
      |> Enum.map(& &1.to)
      |> Enum.concat(recipient_addresses)
      |> Enum.uniq()

    authorized_nodes = P2P.authorized_and_available_nodes()

    Task.Supervisor.async_stream_nolink(
      Archethic.task_supervisors(),
      addresses,
      fn
        ^burning_address ->
          {burning_address, burning_address}

        to ->
          case fetch_genesis_address(to, Election.chain_storage_nodes(to, authorized_nodes)) do
            {:ok, genesis} ->
              {to, genesis}

            {:error, :network_issue} ->
              Logger.error("Could not resolve movement address: #{Base.encode16(to)}",
                transaction_address: Base.encode16(address),
                transaction_type: type
              )

              raise "Could not resolve movement address"
          end
      end,
      max_concurrency: 20,
      on_timeout: :kill_task
    )
    |> Enum.map(fn
      {:exit, {%RuntimeError{message: msg}, _stack}} ->
        # bubble up the error
        raise msg

      {:ok, res} ->
        res
    end)
    |> Enum.into(%{})
  end

  @doc """
  Resolve the paging address using requested paging address or from date
  """
  @spec resolve_paging_state(
          last_chain_address :: Crypto.prepended_hash(),
          paging_state :: Crypto.prepended_hash() | DateTime.t() | nil,
          order :: :asc | :desc
        ) ::
          {:ok, paging_address :: Crypto.prepended_hash() | nil}
          | {:error, :not_exists}
          | {:error, :not_in_local}
  def resolve_paging_state(_, nil, _), do: {:ok, nil}

  def resolve_paging_state(_, paging_state, _) when is_binary(paging_state),
    do: {:ok, paging_state}

  def resolve_paging_state(last_chain_address, paging_state = %DateTime{}, order) do
    genesis_address = get_genesis_address(last_chain_address)

    if genesis_address != last_chain_address,
      do: do_resolve_paging_state(genesis_address, paging_state, order),
      else: {:error, :not_in_local}
  end

  defp do_resolve_paging_state(genesis_address, from, :asc) do
    # list_chain_addresses is already sorted by date in asc order
    genesis_address
    |> list_chain_addresses()
    |> Enum.reduce_while(
      %{res: {:error, :not_exists}, previous_address: nil},
      fn {address, date}, acc = %{previous_address: previous_address} ->
        if DateTime.compare(date, from) != :lt,
          do: {:halt, Map.put(acc, :res, {:ok, previous_address})},
          else: {:cont, Map.put(acc, :previous_address, address)}
      end
    )
    |> Map.get(:res)
  end

  defp do_resolve_paging_state(genesis_address, from, :desc) do
    chain_addresses = list_chain_addresses(genesis_address)
    {_, first_date} = Enum.at(chain_addresses, 0)

    if first_date |> DateTime.truncate(:second) |> DateTime.compare(from) == :gt do
      {:error, :not_exists}
    else
      Enum.find_value(chain_addresses, {:ok, nil}, fn {address, date} ->
        if date |> DateTime.truncate(:second) |> DateTime.compare(from) == :gt,
          do: {:ok, address},
          else: nil
      end)
    end
  end

  @doc """
  Register a last address from a genesis address at a given date
  """
  @spec register_last_address(
          genesis_address :: binary(),
          next_address :: binary(),
          timestamp :: DateTime.t()
        ) :: :ok
  defdelegate register_last_address(genesis_address, next_address, timestamp),
    to: DB,
    as: :add_last_transaction_address

  @doc """
  Persist only one transaction
  """
  @spec write_transaction(transaction :: Transaction.t(), storage_location :: DB.storage_type()) ::
          :ok
  def write_transaction(
        tx = %Transaction{
          address: address,
          type: type
        },
        storage_type \\ :chain
      ) do
    DB.write_transaction(tx, storage_type)
    KOLedger.remove_transaction(address)

    Logger.info("Transaction stored",
      transaction_address: Base.encode16(address),
      transaction_type: type
    )
  end

  @doc """
  Write an invalid transaction
  """
  @spec write_ko_transaction(transaction :: Transaction.t(), errors :: list()) :: :ok
  defdelegate write_ko_transaction(tx, additional_errors \\ []),
    to: KOLedger,
    as: :add_transaction

  @doc """
  Determine if the transaction already be validated and is invalid
  """
  @spec transaction_ko?(address :: binary()) :: boolean()
  defdelegate transaction_ko?(address), to: KOLedger, as: :has_transaction?

  @doc """
  Determine if a transaction address has already sent a counter signature (approval) to another transaction
  """
  @spec pending_transaction_signed_by?(to :: binary(), from :: binary()) :: boolean()
  defdelegate pending_transaction_signed_by?(to, from), to: PendingLedger, as: :already_signed?

  @doc """
  Clear the transactions stored as pending
  """
  @spec clear_pending_transactions(address :: binary()) :: :ok
  defdelegate clear_pending_transactions(address), to: PendingLedger, as: :remove_address

  @doc """
  Get the number of transactions for a given type
  """
  @spec count_transactions_by_type(type :: Transaction.transaction_type()) :: non_neg_integer()
  defdelegate count_transactions_by_type(type), to: DB

  @doc """
  Determine if the transaction exists locally
  """
  @spec transaction_exists?(Crypto.prepended_hash(), DB.storage_type()) :: boolean()
  defdelegate transaction_exists?(address, storage_type \\ :chain), to: DB

  @doc """
  Determine if the transaction exists on the locally or in the network
  """
  @spec transaction_exists_globally?(
          address :: Crypto.prepended_hash(),
          storage_nodes :: list(Node.t())
        ) :: boolean()
  def transaction_exists_globally?(address, nodes) do
    if transaction_exists?(address) do
      true
    else
      conflict_resolver = fn results ->
        # Prioritize transactions results over not found
        case Enum.filter(results, &match?(%TransactionSummaryMessage{}, &1)) do
          [] ->
            %NotFound{}

          res ->
            Enum.sort_by(res, & &1.transaction_summary.timestamp, {:desc, DateTime})
            |> List.first()
        end
      end

      case P2P.quorum_read(nodes, %GetTransactionSummary{address: address},
             conflict_resolver: conflict_resolver
           ) do
        {:ok,
         %TransactionSummaryMessage{transaction_summary: %TransactionSummary{address: ^address}}} ->
          true

        _ ->
          false
      end
    end
  end

  @doc """
  Produce a proof of integrity for a given chain.

  If the chain contains only a transaction the hash of the pending is transaction is returned
  Otherwise the hash of the pending transaction and the previous proof of integrity are hashed together

  ## Examples

    With only one transaction

      iex> tx = %Transaction{
      ...>   address:
      ...>     <<0, 0, 109, 140, 2, 60, 50, 109, 201, 126, 206, 164, 10, 86, 225, 58, 136, 241, 118,
      ...>       74, 3, 215, 6, 106, 165, 24, 51, 192, 212, 58, 143, 33, 68, 2>>,
      ...>   type: :transfer,
      ...>   data: %TransactionData{},
      ...>   previous_public_key:
      ...>     <<0, 0, 221, 228, 196, 111, 16, 222, 0, 119, 32, 150, 228, 25, 206, 79, 37, 213, 8,
      ...>       130, 22, 212, 99, 55, 72, 11, 248, 250, 11, 140, 137, 167, 118, 253>>,
      ...>   previous_signature:
      ...>     <<232, 186, 237, 220, 71, 212, 177, 17, 156, 167, 145, 125, 92, 70, 213, 120, 216,
      ...>       215, 255, 158, 104, 117, 162, 18, 142, 75, 73, 205, 71, 7, 141, 90, 178, 239, 212,
      ...>       227, 167, 161, 155, 143, 43, 50, 6, 7, 97, 130, 134, 174, 7, 235, 183, 88, 165,
      ...>       197, 25, 219, 84, 232, 135, 42, 112, 58, 181, 13>>,
      ...>   origin_signature:
      ...>     <<232, 186, 237, 220, 71, 212, 177, 17, 156, 167, 145, 125, 92, 70, 213, 120, 216,
      ...>       215, 255, 158, 104, 117, 162, 18, 142, 75, 73, 205, 71, 7, 141, 90, 178, 239, 212,
      ...>       227, 167, 161, 155, 143, 43, 50, 6, 7, 97, 130, 134, 174, 7, 235, 183, 88, 165,
      ...>       197, 25, 219, 84, 232, 135, 42, 112, 58, 181, 13>>
      ...> }
      ...>
      ...> TransactionChain.proof_of_integrity([tx])
      tx
      |> Transaction.to_pending()
      |> Transaction.serialize()
      |> Crypto.hash()

    With multiple transactions

      iex> tx2 = %Transaction{
      ...>   address:
      ...>     <<0, 0, 61, 7, 130, 64, 140, 226, 192, 8, 238, 88, 226, 106, 137, 45, 69, 113, 239,
      ...>       240, 45, 55, 225, 169, 170, 121, 238, 136, 192, 161, 252, 33, 71, 3>>,
      ...>   type: :transfer,
      ...>   data: %TransactionData{},
      ...>   previous_public_key:
      ...>     <<0, 0, 96, 233, 188, 240, 217, 251, 22, 2, 210, 59, 170, 25, 33, 61, 124, 135, 138,
      ...>       65, 189, 207, 253, 84, 254, 193, 42, 130, 170, 159, 34, 72, 52, 162>>,
      ...>   previous_signature:
      ...>     <<232, 186, 237, 220, 71, 212, 177, 17, 156, 167, 145, 125, 92, 70, 213, 120, 216,
      ...>       215, 255, 158, 104, 117, 162, 18, 142, 75, 73, 205, 71, 7, 141, 90, 178, 239, 212,
      ...>       227, 167, 161, 155, 143, 43, 50, 6, 7, 97, 130, 134, 174, 7, 235, 183, 88, 165,
      ...>       197, 25, 219, 84, 232, 135, 42, 112, 58, 181, 13>>,
      ...>   origin_signature:
      ...>     <<232, 186, 237, 220, 71, 212, 177, 17, 156, 167, 145, 125, 92, 70, 213, 120, 216,
      ...>       215, 255, 158, 104, 117, 162, 18, 142, 75, 73, 205, 71, 7, 141, 90, 178, 239, 212,
      ...>       227, 167, 161, 155, 143, 43, 50, 6, 7, 97, 130, 134, 174, 7, 235, 183, 88, 165,
      ...>       197, 25, 219, 84, 232, 135, 42, 112, 58, 181, 13>>
      ...> }
      ...>
      ...> tx1 = %Transaction{
      ...>   address:
      ...>     <<0, 0, 109, 140, 2, 60, 50, 109, 201, 126, 206, 164, 10, 86, 225, 58, 136, 241, 118,
      ...>       74, 3, 215, 6, 106, 165, 24, 51, 192, 212, 58, 143, 33, 68, 2>>,
      ...>   type: :transfer,
      ...>   data: %TransactionData{},
      ...>   previous_public_key:
      ...>     <<0, 0, 221, 228, 196, 111, 16, 222, 0, 119, 32, 150, 228, 25, 206, 79, 37, 213, 8,
      ...>       130, 22, 212, 99, 55, 72, 11, 248, 250, 11, 140, 137, 167, 118, 253>>,
      ...>   previous_signature:
      ...>     <<232, 186, 237, 220, 71, 212, 177, 17, 156, 167, 145, 125, 92, 70, 213, 120, 216,
      ...>       215, 255, 158, 104, 117, 162, 18, 142, 75, 73, 205, 71, 7, 141, 90, 178, 239, 212,
      ...>       227, 167, 161, 155, 143, 43, 50, 6, 7, 97, 130, 134, 174, 7, 235, 183, 88, 165,
      ...>       197, 25, 219, 84, 232, 135, 42, 112, 58, 181, 13>>,
      ...>   origin_signature:
      ...>     <<232, 186, 237, 220, 71, 212, 177, 17, 156, 167, 145, 125, 92, 70, 213, 120, 216,
      ...>       215, 255, 158, 104, 117, 162, 18, 142, 75, 73, 205, 71, 7, 141, 90, 178, 239, 212,
      ...>       227, 167, 161, 155, 143, 43, 50, 6, 7, 97, 130, 134, 174, 7, 235, 183, 88, 165,
      ...>       197, 25, 219, 84, 232, 135, 42, 112, 58, 181, 13>>,
      ...>   validation_stamp: %ValidationStamp{
      ...>     proof_of_integrity:
      ...>       <<0, 25, 23, 234, 157, 43, 41, 235, 17, 96, 140, 19, 255, 72, 190, 165, 57, 199,
      ...>         167, 167, 195, 8, 59, 230, 229, 246, 12, 191, 68, 203, 99, 11, 176>>
      ...>   }
      ...> }
      ...>
      ...> TransactionChain.proof_of_integrity([tx2, tx1])
      [
        TransactionChain.proof_of_integrity([tx2]),
        tx1.validation_stamp.proof_of_integrity
      ]
      |> Crypto.hash()
  """
  @spec proof_of_integrity(nonempty_list(Transaction.t())) :: binary()
  def proof_of_integrity([
        tx = %Transaction{}
        | [%Transaction{validation_stamp: %ValidationStamp{proof_of_integrity: previous_poi}} | _]
      ]) do
    Crypto.hash([proof_of_integrity([tx]), previous_poi])
  end

  def proof_of_integrity([tx = %Transaction{} | _]) do
    tx
    |> Transaction.to_pending()
    |> Transaction.serialize(:extended)
    |> Crypto.hash()
  end

  @doc """
<<<<<<< HEAD
  Determines if a chain is valid according to :
  - the proof of integrity
  - the chained public keys and addresses
  - the timestamping

  ## Examples

      iex> tx2 = %Transaction{
      ...>   address:
      ...>     <<0, 0, 61, 7, 130, 64, 140, 226, 192, 8, 238, 88, 226, 106, 137, 45, 69, 113, 239,
      ...>       240, 45, 55, 225, 169, 170, 121, 238, 136, 192, 161, 252, 33, 71, 3>>,
      ...>   type: :transfer,
      ...>   data: %TransactionData{},
      ...>   previous_public_key:
      ...>     <<0, 0, 96, 233, 188, 240, 217, 251, 22, 2, 210, 59, 170, 25, 33, 61, 124, 135, 138,
      ...>       65, 189, 207, 253, 84, 254, 193, 42, 130, 170, 159, 34, 72, 52, 162>>,
      ...>   previous_signature:
      ...>     <<232, 186, 237, 220, 71, 212, 177, 17, 156, 167, 145, 125, 92, 70, 213, 120, 216,
      ...>       215, 255, 158, 104, 117, 162, 18, 142, 75, 73, 205, 71, 7, 141, 90, 178, 239, 212,
      ...>       227, 167, 161, 155, 143, 43, 50, 6, 7, 97, 130, 134, 174, 7, 235, 183, 88, 165,
      ...>       197, 25, 219, 84, 232, 135, 42, 112, 58, 181, 13>>,
      ...>   origin_signature:
      ...>     <<232, 186, 237, 220, 71, 212, 177, 17, 156, 167, 145, 125, 92, 70, 213, 120, 216,
      ...>       215, 255, 158, 104, 117, 162, 18, 142, 75, 73, 205, 71, 7, 141, 90, 178, 239, 212,
      ...>       227, 167, 161, 155, 143, 43, 50, 6, 7, 97, 130, 134, 174, 7, 235, 183, 88, 165,
      ...>       197, 25, 219, 84, 232, 135, 42, 112, 58, 181, 13>>
      ...> }
      ...>
      ...> tx1 = %Transaction{
      ...>   address:
      ...>     <<0, 0, 109, 140, 2, 60, 50, 109, 201, 126, 206, 164, 10, 86, 225, 58, 136, 241, 118,
      ...>       74, 3, 215, 6, 106, 165, 24, 51, 192, 212, 58, 143, 33, 68, 2>>,
      ...>   type: :transfer,
      ...>   data: %TransactionData{},
      ...>   previous_public_key:
      ...>     <<0, 0, 221, 228, 196, 111, 16, 222, 0, 119, 32, 150, 228, 25, 206, 79, 37, 213, 8,
      ...>       130, 22, 212, 99, 55, 72, 11, 248, 250, 11, 140, 137, 167, 118, 253>>,
      ...>   previous_signature:
      ...>     <<232, 186, 237, 220, 71, 212, 177, 17, 156, 167, 145, 125, 92, 70, 213, 120, 216,
      ...>       215, 255, 158, 104, 117, 162, 18, 142, 75, 73, 205, 71, 7, 141, 90, 178, 239, 212,
      ...>       227, 167, 161, 155, 143, 43, 50, 6, 7, 97, 130, 134, 174, 7, 235, 183, 88, 165,
      ...>       197, 25, 219, 84, 232, 135, 42, 112, 58, 181, 13>>,
      ...>   origin_signature:
      ...>     <<232, 186, 237, 220, 71, 212, 177, 17, 156, 167, 145, 125, 92, 70, 213, 120, 216,
      ...>       215, 255, 158, 104, 117, 162, 18, 142, 75, 73, 205, 71, 7, 141, 90, 178, 239, 212,
      ...>       227, 167, 161, 155, 143, 43, 50, 6, 7, 97, 130, 134, 174, 7, 235, 183, 88, 165,
      ...>       197, 25, 219, 84, 232, 135, 42, 112, 58, 181, 13>>
      ...> }
      ...>
      ...> tx1 = %{
      ...>   tx1
      ...>   | validation_stamp: %ValidationStamp{
      ...>       proof_of_integrity: TransactionChain.proof_of_integrity([tx1]),
      ...>       timestamp: ~U[2022-09-10 10:00:00Z]
      ...>     }
      ...> }
      ...>
      ...> tx2 = %{
      ...>   tx2
      ...>   | validation_stamp: %ValidationStamp{
      ...>       proof_of_integrity: TransactionChain.proof_of_integrity([tx2, tx1]),
      ...>       timestamp: ~U[2022-12-10 10:00:00Z]
      ...>     }
      ...> }
      ...>
      ...> TransactionChain.valid?([tx2, tx1])
      true
=======
  By checking at the proof of integrity (determined by the coordinator) we can ensure a transaction is not the first
  (because the poi contains the hash of the previous if any)
  """
  @spec first_transaction?(Transaction.t()) :: boolean()
  def first_transaction?(
        tx = %Transaction{validation_stamp: %ValidationStamp{proof_of_integrity: poi}}
      ) do
    poi == proof_of_integrity([tx])
  end

  @doc """
  Load the transaction into the TransactionChain context filling the memory tables
>>>>>>> 43c2264f
  """
  @spec valid?([Transaction.t(), ...]) :: boolean
  def valid?([
        tx = %Transaction{validation_stamp: %ValidationStamp{proof_of_integrity: poi}},
        nil
      ]) do
    if poi == proof_of_integrity([tx]) do
      true
    else
      Logger.error("Invalid proof of integrity",
        transaction_address: Base.encode16(tx.address),
        transaction_type: tx.type
      )

      false
    end
  end

  def valid?([
        last_tx = %Transaction{
          previous_public_key: previous_public_key,
          validation_stamp: %ValidationStamp{timestamp: timestamp, proof_of_integrity: poi}
        },
        prev_tx = %Transaction{
          address: previous_address,
          validation_stamp: %ValidationStamp{
            timestamp: previous_timestamp
          }
        }
        | _
      ]) do
    cond do
      proof_of_integrity([Transaction.to_pending(last_tx), prev_tx]) != poi ->
        Logger.error("Invalid proof of integrity",
          transaction_address: Base.encode16(last_tx.address),
          transaction_type: last_tx.type
        )

        false

      Crypto.derive_address(previous_public_key) != previous_address ->
        Logger.error("Invalid previous public key",
          transaction_type: last_tx.type,
          transaction_address: Base.encode16(last_tx.address)
        )

        false

      DateTime.diff(timestamp, previous_timestamp) < 0 ->
        Logger.error("Invalid timestamp",
          transaction_type: last_tx.type,
          transaction_address: Base.encode16(last_tx.address)
        )

        false

      true ->
        true
    end
  end

  # @doc """
  # Load the transaction into the TransactionChain context filling the memory tables
  # """
  # @spec load_transaction(Transaction.t()) :: :ok
  # defdelegate load_transaction(tx), to: MemTablesLoader

  @doc """
  Return the list inputs for a given transaction
  """
  @spec get_inputs(address :: binary()) :: Enumerable.t() | list(VersionedTransactionInput.t())
  defdelegate get_inputs(adddress), to: DBLedger, as: :stream_inputs

  @doc """
  Write the validation's input for a given transaction
  """
  @spec write_inputs(address :: binary(), inputs :: list(VersionedTransactionInput.t())) :: :ok
  defdelegate write_inputs(address, inputs), to: DBLedger

  @doc """
  Return the list of addresses after the given address
  """
  @spec get_next_addresses(address :: binary(), limit :: non_neg_integer()) ::
          list({address :: binary(), timestamp :: DateTime.t()})
  def get_next_addresses(address, limit \\ 0) do
    case get_transaction(address, validation_stamp: [:timestamp]) do
      {:ok, %Transaction{validation_stamp: %ValidationStamp{timestamp: address_timestamp}}} ->
        addresses =
          address
          |> get_genesis_address()
          |> list_chain_addresses()
          |> Enum.filter(fn {_address, timestamp} ->
            DateTime.compare(timestamp, address_timestamp) == :gt
          end)

        if limit > 0 do
          Enum.take(addresses, limit)
        else
          addresses
        end

      _ ->
        []
    end
  end
end<|MERGE_RESOLUTION|>--- conflicted
+++ resolved
@@ -1179,7 +1179,7 @@
       ...>       227, 167, 161, 155, 143, 43, 50, 6, 7, 97, 130, 134, 174, 7, 235, 183, 88, 165,
       ...>       197, 25, 219, 84, 232, 135, 42, 112, 58, 181, 13>>
       ...> }
-      ...>
+      ...> 
       ...> TransactionChain.proof_of_integrity([tx])
       tx
       |> Transaction.to_pending()
@@ -1208,7 +1208,7 @@
       ...>       227, 167, 161, 155, 143, 43, 50, 6, 7, 97, 130, 134, 174, 7, 235, 183, 88, 165,
       ...>       197, 25, 219, 84, 232, 135, 42, 112, 58, 181, 13>>
       ...> }
-      ...>
+      ...> 
       ...> tx1 = %Transaction{
       ...>   address:
       ...>     <<0, 0, 109, 140, 2, 60, 50, 109, 201, 126, 206, 164, 10, 86, 225, 58, 136, 241, 118,
@@ -1234,7 +1234,7 @@
       ...>         167, 167, 195, 8, 59, 230, 229, 246, 12, 191, 68, 203, 99, 11, 176>>
       ...>   }
       ...> }
-      ...>
+      ...> 
       ...> TransactionChain.proof_of_integrity([tx2, tx1])
       [
         TransactionChain.proof_of_integrity([tx2]),
@@ -1258,7 +1258,6 @@
   end
 
   @doc """
-<<<<<<< HEAD
   Determines if a chain is valid according to :
   - the proof of integrity
   - the chained public keys and addresses
@@ -1286,7 +1285,7 @@
       ...>       227, 167, 161, 155, 143, 43, 50, 6, 7, 97, 130, 134, 174, 7, 235, 183, 88, 165,
       ...>       197, 25, 219, 84, 232, 135, 42, 112, 58, 181, 13>>
       ...> }
-      ...>
+      ...> 
       ...> tx1 = %Transaction{
       ...>   address:
       ...>     <<0, 0, 109, 140, 2, 60, 50, 109, 201, 126, 206, 164, 10, 86, 225, 58, 136, 241, 118,
@@ -1307,7 +1306,7 @@
       ...>       227, 167, 161, 155, 143, 43, 50, 6, 7, 97, 130, 134, 174, 7, 235, 183, 88, 165,
       ...>       197, 25, 219, 84, 232, 135, 42, 112, 58, 181, 13>>
       ...> }
-      ...>
+      ...> 
       ...> tx1 = %{
       ...>   tx1
       ...>   | validation_stamp: %ValidationStamp{
@@ -1315,7 +1314,7 @@
       ...>       timestamp: ~U[2022-09-10 10:00:00Z]
       ...>     }
       ...> }
-      ...>
+      ...> 
       ...> tx2 = %{
       ...>   tx2
       ...>   | validation_stamp: %ValidationStamp{
@@ -1323,23 +1322,9 @@
       ...>       timestamp: ~U[2022-12-10 10:00:00Z]
       ...>     }
       ...> }
-      ...>
+      ...> 
       ...> TransactionChain.valid?([tx2, tx1])
       true
-=======
-  By checking at the proof of integrity (determined by the coordinator) we can ensure a transaction is not the first
-  (because the poi contains the hash of the previous if any)
-  """
-  @spec first_transaction?(Transaction.t()) :: boolean()
-  def first_transaction?(
-        tx = %Transaction{validation_stamp: %ValidationStamp{proof_of_integrity: poi}}
-      ) do
-    poi == proof_of_integrity([tx])
-  end
-
-  @doc """
-  Load the transaction into the TransactionChain context filling the memory tables
->>>>>>> 43c2264f
   """
   @spec valid?([Transaction.t(), ...]) :: boolean
   def valid?([
@@ -1401,6 +1386,17 @@
     end
   end
 
+  @doc """
+  By checking at the proof of integrity (determined by the coordinator) we can ensure a transaction is not the first
+  (because the poi contains the hash of the previous if any)
+  """
+  @spec first_transaction?(Transaction.t()) :: boolean()
+  def first_transaction?(
+        tx = %Transaction{validation_stamp: %ValidationStamp{proof_of_integrity: poi}}
+      ) do
+    poi == proof_of_integrity([tx])
+  end
+
   # @doc """
   # Load the transaction into the TransactionChain context filling the memory tables
   # """
