--- conflicted
+++ resolved
@@ -322,7 +322,7 @@
   def fetch_contract_calls(contract_address, nodes, before = %DateTime{} \\ DateTime.utc_now()) do
     conflict_resolver = fn results ->
       results
-      |> Enum.sort_by(&length(&1.inputs), :desc)
+      |> Enum.sort_by(&length(&1.transactions), :desc)
       |> List.first()
     end
 
@@ -735,7 +735,6 @@
   Retrieve the genesis address for a chain from P2P Quorom
   It queries the the network for genesis address.
   """
-<<<<<<< HEAD
   @spec fetch_genesis_address(address :: binary(), list(Node.t())) ::
           {:ok, binary()} | {:error, :network_issue}
   def fetch_genesis_address(address, nodes) when is_binary(address) do
@@ -744,15 +743,6 @@
         conflict_resolver = fn results ->
           Enum.min_by(results, & &1.timestamp, DateTime)
         end
-=======
-  @spec fetch_contract_calls(binary()) :: {:ok, list(Transaction.t())} | {:error, term()}
-  def fetch_contract_calls(contract_address) do
-    conflict_resolver = fn results ->
-      results
-      |> Enum.sort_by(&length(&1.transactions), :desc)
-      |> List.first()
-    end
->>>>>>> 3c58e3e4
 
         case P2P.quorum_read(nodes, %GetGenesisAddress{address: address}, conflict_resolver) do
           {:ok, %GenesisAddress{address: genesis_address}} ->
