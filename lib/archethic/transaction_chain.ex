--- conflicted
+++ resolved
@@ -1147,7 +1147,7 @@
       ...>       227, 167, 161, 155, 143, 43, 50, 6, 7, 97, 130, 134, 174, 7, 235, 183, 88, 165,
       ...>       197, 25, 219, 84, 232, 135, 42, 112, 58, 181, 13>>
       ...> }
-      ...> 
+      ...>
       ...> TransactionChain.proof_of_integrity([tx])
       tx
       |> Transaction.to_pending()
@@ -1176,7 +1176,7 @@
       ...>       227, 167, 161, 155, 143, 43, 50, 6, 7, 97, 130, 134, 174, 7, 235, 183, 88, 165,
       ...>       197, 25, 219, 84, 232, 135, 42, 112, 58, 181, 13>>
       ...> }
-      ...> 
+      ...>
       ...> tx1 = %Transaction{
       ...>   address:
       ...>     <<0, 0, 109, 140, 2, 60, 50, 109, 201, 126, 206, 164, 10, 86, 225, 58, 136, 241, 118,
@@ -1202,7 +1202,7 @@
       ...>         167, 167, 195, 8, 59, 230, 229, 246, 12, 191, 68, 203, 99, 11, 176>>
       ...>   }
       ...> }
-      ...> 
+      ...>
       ...> TransactionChain.proof_of_integrity([tx2, tx1])
       [
         TransactionChain.proof_of_integrity([tx2]),
@@ -1226,7 +1226,6 @@
   end
 
   @doc """
-<<<<<<< HEAD
   Determines if a chain is valid according to :
   - the proof of integrity
   - the chained public keys and addresses
@@ -1254,7 +1253,7 @@
       ...>       227, 167, 161, 155, 143, 43, 50, 6, 7, 97, 130, 134, 174, 7, 235, 183, 88, 165,
       ...>       197, 25, 219, 84, 232, 135, 42, 112, 58, 181, 13>>
       ...> }
-      ...> 
+      ...>
       ...> tx1 = %Transaction{
       ...>   address:
       ...>     <<0, 0, 109, 140, 2, 60, 50, 109, 201, 126, 206, 164, 10, 86, 225, 58, 136, 241, 118,
@@ -1275,7 +1274,7 @@
       ...>       227, 167, 161, 155, 143, 43, 50, 6, 7, 97, 130, 134, 174, 7, 235, 183, 88, 165,
       ...>       197, 25, 219, 84, 232, 135, 42, 112, 58, 181, 13>>
       ...> }
-      ...> 
+      ...>
       ...> tx1 = %{
       ...>   tx1
       ...>   | validation_stamp: %ValidationStamp{
@@ -1283,7 +1282,7 @@
       ...>       timestamp: ~U[2022-09-10 10:00:00Z]
       ...>     }
       ...> }
-      ...> 
+      ...>
       ...> tx2 = %{
       ...>   tx2
       ...>   | validation_stamp: %ValidationStamp{
@@ -1291,10 +1290,9 @@
       ...>       timestamp: ~U[2022-12-10 10:00:00Z]
       ...>     }
       ...> }
-      ...> 
+      ...>
       ...> TransactionChain.valid?([tx2, tx1])
       true
-
   """
   @spec valid?([Transaction.t(), ...]) :: boolean
   def valid?([
@@ -1361,12 +1359,6 @@
   # """
   # @spec load_transaction(Transaction.t()) :: :ok
   # defdelegate load_transaction(tx), to: MemTablesLoader
-=======
-  Load the transaction into the TransactionChain context filling the memory tables
-  """
-  @spec load_transaction(Transaction.t()) :: :ok
-  defdelegate load_transaction(tx), to: MemTablesLoader
->>>>>>> ab547d53
 
   @doc """
   Return the list inputs for a given transaction
