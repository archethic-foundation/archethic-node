--- conflicted
+++ resolved
@@ -1,21 +1,15 @@
 defmodule Archethic.Contracts.Interpreter.Library do
   @moduledoc false
 
-<<<<<<< HEAD
-  alias ArchEthic.Crypto
-  alias ArchEthic.P2P
-  alias ArchEthic.P2P.Message.GetFirstAddress
-  alias ArchEthic.P2P.Message.FirstAddress
-  alias ArchEthic.P2P.Message.GetFirstPublicKey
-  alias ArchEthic.P2P.Message.FirstPublicKey
-  alias ArchEthic.Election
-=======
   alias Archethic.Crypto
+
+  alias Archethic.Election
+
   alias Archethic.P2P
   alias Archethic.P2P.Message.GetFirstAddress
+  alias Archethic.P2P.Message.GetFirstPublicKey
   alias Archethic.P2P.Message.FirstAddress
-  alias Archethic.Election
->>>>>>> 5f267d26
+  alias Archethic.P2P.Message.FirstPublicKey
 
   @doc """
   Match a regex expression
@@ -196,7 +190,6 @@
 
   defp download_first_public_key([], _address), do: {:error, :network_issue}
 
-
   defp download_first_address([node | rest], address) do
     case P2P.send_message(node, %GetFirstAddress{address: address}) do
       {:ok, %FirstAddress{address: address}} -> {:ok, address}
