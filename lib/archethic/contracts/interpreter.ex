--- conflicted
+++ resolved
@@ -596,7 +596,6 @@
     {node, acc}
   end
 
-<<<<<<< HEAD
   defp prewalk(
          node = {{:atom, "get_genesis_public_key"}, _, [_address]},
          acc = {:ok, %{scope: scope}}
@@ -605,8 +604,6 @@
     {node, acc}
   end
 
-=======
->>>>>>> faf8854d
   # Whitelist the regex_match?/1 function in the condition
   defp prewalk(
          node = {{:atom, "regex_match?"}, _, [_search]},
@@ -659,7 +656,7 @@
     {node, acc}
   end
 
-<<<<<<< HEAD
+
   # Whitelist the get_genesis_public_key/0 function in condition
   defp prewalk(
          node = {{:atom, "get_genesis_public_key"}, _, []},
@@ -668,8 +665,7 @@
     {node, acc}
   end
 
-=======
->>>>>>> faf8854d
+
   # Whitelist the used of functions in the actions
   defp prewalk(node = {{:atom, fun_name}, _, _}, {:ok, acc = %{scope: :actions}})
        when fun_name in @transaction_statements_functions_names,
