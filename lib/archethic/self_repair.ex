defmodule Archethic.SelfRepair do
  @moduledoc """
  Synchronization for all the Archethic nodes relies on the self-repair mechanism started during
  the bootstrapping phase and stores last synchronization date after each cycle.
  """

  alias __MODULE__.{Notifier, NotifierSupervisor}
  alias __MODULE__.{Scheduler, Sync}
  alias __MODULE__.RepairWorker

  alias Archethic.{BeaconChain, Crypto, Utils, Contracts, TransactionChain, Election}
  alias Archethic.{P2P.Node}

  alias Archethic.{
    P2P,
    Replication
  }

  alias Archethic.P2P.Message
  alias Archethic.TransactionChain.Transaction

  alias Crontab.CronExpression.Parser, as: CronParser
  alias Crontab.Scheduler, as: CronScheduler

  require Logger

  @max_retry_count 10

  @doc """
  Start the self repair synchronization scheduler
  """
  @spec start_scheduler() :: :ok
  defdelegate start_scheduler, to: Scheduler

  @doc """
  Start the bootstrap's synchronization process using the last synchronization date
  """
  @spec bootstrap_sync(last_sync_date :: DateTime.t()) :: :ok
  def bootstrap_sync(date = %DateTime{}) do
    # Loading transactions can take a lot of time to be achieve and can overpass an epoch.
    # So to avoid missing a beacon summary epoch, we save the starting date and update the last sync date with it
    # at the end of loading (in case there is a crash during self repair).

    # Summary time after the the last synchronization date
    summary_time = BeaconChain.next_summary_date(date)

    # Before the first summary date, synchronization is useless
    # as no data have been aggregated
    if DateTime.diff(DateTime.utc_now(), summary_time) >= 0 do
      loaded_missed_transactions? =
        :ok ==
          0..@max_retry_count
          |> Enum.reduce_while(:error, fn _, _ ->
            try do
              :ok = Sync.load_missed_transactions(date)
              {:halt, :ok}
            catch
              error, message ->
                Logger.error("Error during self repair #{error} #{message}")
                {:cont, :error}
            end
          end)

      if loaded_missed_transactions? do
        Logger.info("Bootstrap Sync succeded in loading missed transactions !")

        # At the end of self repair, if a new beacon summary as been created
        # we run bootstrap_sync again until the last beacon summary is loaded
        last_sync_date = last_sync_date()

        case DateTime.utc_now()
             |> BeaconChain.previous_summary_time()
             |> DateTime.compare(last_sync_date) do
          :gt ->
            bootstrap_sync(last_sync_date)

          _ ->
            :ok
        end
      else
        Logger.error(
          "Bootstrap Sync failed to load missed transactions after max retry of #{@max_retry_count} !"
        )

        :error
      end
    else
      Logger.info("Synchronization skipped (before first summary date)")
    end
  end

  @doc """
  Return the last synchronization date from the previous cycle of self repair
  """
  @spec last_sync_date() :: DateTime.t() | nil
  defdelegate last_sync_date, to: Sync

  @doc """
  Set the next last synchronization date
  """
  @spec put_last_sync_date(DateTime.t()) :: :ok
  defdelegate put_last_sync_date(datetime), to: Sync, as: :store_last_sync_date

  @doc """
  Return the previous scheduler time from a given date
  """
  @spec get_previous_scheduler_repair_time(DateTime.t()) :: DateTime.t()
  def get_previous_scheduler_repair_time(date_from = %DateTime{}) do
    Scheduler.get_interval()
    |> CronParser.parse!(true)
    |> CronScheduler.get_previous_run_date!(DateTime.to_naive(date_from))
    |> DateTime.from_naive!("Etc/UTC")
  end

  @doc """
  Start a new notifier process if there is new unavailable nodes after the self repair
  """
  @spec start_notifier(list(Node.t()), list(Node.t()), DateTime.t()) :: :ok
  def start_notifier(prev_available_nodes, new_available_nodes, availability_update) do
    diff_node =
      prev_available_nodes
      |> Enum.reject(
        &(Utils.key_in_node_list?(new_available_nodes, &1.first_public_key) or
            &1.first_public_key == Crypto.first_node_public_key())
      )

    case diff_node do
      [] ->
        :ok

      nodes ->
        unavailable_nodes = Enum.map(nodes, & &1.first_public_key)

        DynamicSupervisor.start_child(
          NotifierSupervisor,
          {Notifier,
           unavailable_nodes: unavailable_nodes,
           prev_available_nodes: prev_available_nodes,
           new_available_nodes: new_available_nodes,
           availability_update: availability_update}
        )

        :ok
    end
  end

  def config_change(changed_conf) do
    changed_conf
    |> Keyword.get(Scheduler)
    |> Scheduler.config_change()
  end

  @doc """
  Request missing transaction addresses from last local address until last chain address
  and add them in the DB
  """
  def update_last_address(address, authorized_nodes) do
    # As the node is storage node of this chain, it needs to know all the addresses of the chain until the last
    # So we get the local last address and verify if it's the same as the last address of the chain
    # by requesting the nodes which already know the last address

    {last_local_address, _timestamp} = TransactionChain.get_last_address(address)
    storage_nodes = Election.storage_nodes(last_local_address, authorized_nodes)

    case TransactionChain.fetch_next_chain_addresses_remotely(last_local_address, storage_nodes) do
      {:ok, []} ->
        :ok

      {:ok, addresses} ->
        genesis_address = TransactionChain.get_genesis_address(address)

        addresses
        |> Enum.sort_by(fn {_address, timestamp} -> timestamp end)
        |> Enum.each(fn {address, timestamp} ->
          TransactionChain.register_last_address(genesis_address, address, timestamp)
        end)

        # Stop potential previous smart contract
        Contracts.stop_contract(address)

      _ ->
        :ok
    end
  end

  @spec resync(
          Crypto.prepended_hash(),
          Crypto.prepended_hash() | nil,
          list(Crypto.prepended_hash())
        ) :: :ok
  defdelegate resync(genesis_address, storage_address, io_addresses),
    to: RepairWorker,
    as: :repair_addresses

  @doc """
  Replicate the transaction at given address
  """
  @spec replicate_transaction(binary(), boolean()) :: :ok | {:error, term()}
  def replicate_transaction(address, storage? \\ true) do
    # We get the authorized nodes before the last summary date as we are sure that they know
    # the informations we need. Requesting current nodes may ask information to nodes in same repair
    # process as we are here.
    authorized_nodes =
      DateTime.utc_now()
      |> BeaconChain.previous_summary_time()
      |> P2P.authorized_and_available_nodes(true)

    timeout = Message.get_max_timeout()

    acceptance_resolver = fn
      {:ok, %Transaction{address: ^address}} -> true
      _ -> false
    end

<<<<<<< HEAD
    with false <- TransactionChain.transaction_exists?(address),
         storage_nodes <- Election.chain_storage_nodes(address, authorized_nodes),
         {:ok, tx} <-
           TransactionChain.fetch_transaction_remotely(
             address,
             storage_nodes,
             timeout,
             acceptance_resolver
           ) do
      if storage? do
        case Replication.validate_and_store_transaction_chain(tx, true, authorized_nodes) do
          :ok -> update_last_address(address, authorized_nodes)
          error -> error
        end
      else
        Replication.validate_and_store_transaction(tx, true)
      end
=======
    :ok
  end

  @spec resync_network_chain(type :: atom(), nodes :: list(Node.t()) | []) :: :ok | :error
  def resync_network_chain(_, []),
    do: Logger.notice("Enforce Resync of Network Txs: No-Nodes")

  def resync_network_chain(type, nodes) do
    with addr when is_binary(addr) <- get_genesis_address(type),
         {:ok, rem_last_addr} <- TransactionChain.resolve_last_address(addr),
         {local_last_addr, _} <- TransactionChain.get_last_address(addr),
         false <- rem_last_addr == local_last_addr,
         {:ok, tx} <- TransactionChain.fetch_transaction_remotely(rem_last_addr, nodes),
         :ok <- Replication.validate_and_store_transaction_chain(tx) do
      Logger.info("Enforced Resync: Success", transaction_type: type)
      :ok
>>>>>>> 6f986f06
    else
      true ->
        {:error, :transaction_already_exists}

      {:error, reason} ->
        {:error, reason}
    end
  end
end<|MERGE_RESOLUTION|>--- conflicted
+++ resolved
@@ -183,6 +183,10 @@
     end
   end
 
+  @doc """
+  Resync storage_address & io_addresses.
+  We use a lock on the genesis_address to avoid running concurrent syncs on the same chain
+  """
   @spec resync(
           Crypto.prepended_hash(),
           Crypto.prepended_hash() | nil,
@@ -212,7 +216,6 @@
       _ -> false
     end
 
-<<<<<<< HEAD
     with false <- TransactionChain.transaction_exists?(address),
          storage_nodes <- Election.chain_storage_nodes(address, authorized_nodes),
          {:ok, tx} <-
@@ -222,32 +225,13 @@
              timeout,
              acceptance_resolver
            ) do
+      # TODO: Also download replication attestation from beacon nodes to ensure validity of the transaction
       if storage? do
-        case Replication.validate_and_store_transaction_chain(tx, true, authorized_nodes) do
-          :ok -> update_last_address(address, authorized_nodes)
-          error -> error
-        end
+        :ok = Replication.sync_transaction_chain(tx, authorized_nodes, true)
+        update_last_address(address, authorized_nodes)
       else
-        Replication.validate_and_store_transaction(tx, true)
+        Replication.synchronize_io_transaction(tx, true)
       end
-=======
-    :ok
-  end
-
-  @spec resync_network_chain(type :: atom(), nodes :: list(Node.t()) | []) :: :ok | :error
-  def resync_network_chain(_, []),
-    do: Logger.notice("Enforce Resync of Network Txs: No-Nodes")
-
-  def resync_network_chain(type, nodes) do
-    with addr when is_binary(addr) <- get_genesis_address(type),
-         {:ok, rem_last_addr} <- TransactionChain.resolve_last_address(addr),
-         {local_last_addr, _} <- TransactionChain.get_last_address(addr),
-         false <- rem_last_addr == local_last_addr,
-         {:ok, tx} <- TransactionChain.fetch_transaction_remotely(rem_last_addr, nodes),
-         :ok <- Replication.validate_and_store_transaction_chain(tx) do
-      Logger.info("Enforced Resync: Success", transaction_type: type)
-      :ok
->>>>>>> 6f986f06
     else
       true ->
         {:error, :transaction_already_exists}
