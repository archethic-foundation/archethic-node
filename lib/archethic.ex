--- conflicted
+++ resolved
@@ -4,11 +4,7 @@
   """
 
   alias __MODULE__.{Account, BeaconChain, Crypto, Election, P2P, P2P.Node, P2P.Message}
-<<<<<<< HEAD
   alias __MODULE__.{SelfRepair, TransactionChain, SharedSecrets, TaskSupervisor}
-=======
-  alias __MODULE__.{SelfRepair, TransactionChain, SharedSecrets}
->>>>>>> 08082c68
   alias __MODULE__.Contracts.{Interpreter, Contract}
 
   alias Message.{NewTransaction, NotFound, StartMining}
@@ -78,12 +74,7 @@
     end
   end
 
-<<<<<<< HEAD
   @spec forward_transaction(tx :: Transaction.t(), welcome_node_key :: Crypto.key()) :: :ok
-=======
-  @spec forward_transaction(tx :: Transaction.t(), welcome_node_key :: Crypto.key()) ::
-          :ok | {:error, :network_issue}
->>>>>>> 08082c68
   defp forward_transaction(tx, welcome_node_key) do
     %Node{network_patch: welcome_node_patch} = P2P.get_node_info!(welcome_node_key)
 
@@ -94,7 +85,6 @@
       |> P2P.nearest_nodes(welcome_node_patch)
       |> Enum.filter(&Node.locally_available?/1)
 
-<<<<<<< HEAD
     nodes =
       if Crypto.first_node_public_key() != welcome_node_key do
         #  if this node is not the welcome node then select
@@ -102,22 +92,12 @@
         current_node = Crypto.first_node_public_key()
 
         index = Enum.find_index(nodes, &(&1.first_public_key == current_node))
-=======
-    this_node = Crypto.first_node_public_key()
-
-    nodes =
-      if this_node != welcome_node_key do
-        #  if this node is not the welcome node then select
-        # next node from the this node position in nodes list
-        index = Enum.find_index(nodes, &(&1.first_public_key == this_node))
->>>>>>> 08082c68
         {_l, r} = Enum.split(nodes, index + 1)
         r
       else
         nodes
       end
 
-<<<<<<< HEAD
     TaskSupervisor
     |> Task.Supervisor.start_child(fn ->
       :ok =
@@ -126,10 +106,6 @@
     end)
 
     :ok
-=======
-    %NewTransaction{transaction: tx, welcome_node: welcome_node_key}
-    |> do_forward_transaction(nodes)
->>>>>>> 08082c68
   end
 
   defp do_forward_transaction(msg, [node | rest]) do
