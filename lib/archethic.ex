defmodule Archethic do
  @moduledoc """
  Provides high level functions serving the API and the Explorer
  """

<<<<<<< HEAD
  alias __MODULE__.SharedSecrets
=======
>>>>>>> 6f986f06
  alias __MODULE__.{Account, BeaconChain, Crypto, Election, P2P, P2P.Node, P2P.Message}
  alias __MODULE__.{SelfRepair, TransactionChain, SharedSecrets, TaskSupervisor}
  alias __MODULE__.Contracts.{Interpreter, Contract}

<<<<<<< HEAD
  alias SelfRepair.NetworkView
  alias SelfRepair.NetworkChain

  alias Message.{NewTransaction, NotFound, StartMining, TransactionSummaryList}
  alias Message.{Balance, GetBalance, GetCurrentSummaries, GetTransactionSummary}
  alias Message.{StartMining, Ok, Error, TransactionSummaryMessage}
=======
  alias Message.{NewTransaction, NotFound, StartMining}
  alias Message.{Balance, GetBalance, GetTransactionSummary}
  alias Message.{StartMining, Ok, TransactionSummaryMessage}
>>>>>>> 6f986f06

  alias TransactionChain.{Transaction, TransactionInput, TransactionSummary}

  require Logger

  @doc """
    Returns true if a node is up and false if it is down
  """
  @spec up? :: boolean()
  def up?() do
    :persistent_term.get(:archethic_up, nil) == :up
  end

  @doc """
  Search a transaction by its address
  Check locally and fallback to a quorum read
  """
  @spec search_transaction(address :: binary()) ::
          {:ok, Transaction.t()}
          | {:error, :transaction_not_exists}
          | {:error, :transaction_invalid}
          | {:error, :network_issue}
  def search_transaction(address) when is_binary(address) do
    case TransactionChain.get_transaction(address) do
      {:ok, tx} ->
        {:ok, tx}

      {:error, :invalid_transaction} ->
        {:error, :transaction_invalid}

      {:error, :transaction_not_exists} ->
        storage_nodes =
          Election.chain_storage_nodes(address, P2P.authorized_and_available_nodes())

        TransactionChain.fetch_transaction_remotely(address, storage_nodes)
    end
  end

  @doc """
  Send a new transaction in the network to be mined. The current node will act as welcome node
  """
  @spec send_new_transaction(Transaction.t()) :: :ok
  def send_new_transaction(
        tx = %Transaction{},
        welcome_node_key \\ Crypto.first_node_public_key()
      ) do
    if P2P.authorized_and_available_node?() do
      case SharedSecrets.verify_synchronization() do
        :ok ->
          do_send_transaction(tx, welcome_node_key)

        :error ->
          forward_transaction(tx, welcome_node_key)

        {:error, last_address_to_sync} ->
          SelfRepair.resync(
            SharedSecrets.genesis_address(:node_shared_secrets),
            last_address_to_sync,
            []
          )

          forward_transaction(tx, welcome_node_key)
      end
    else
      # node not authorized
      forward_transaction(tx, welcome_node_key)
    end
  end

  @spec forward_transaction(tx :: Transaction.t(), welcome_node_key :: Crypto.key()) :: :ok
  defp forward_transaction(tx, welcome_node_key) do
    %Node{network_patch: welcome_node_patch} = P2P.get_node_info!(welcome_node_key)

    nodes =
      P2P.authorized_and_available_nodes()
      |> Enum.reject(&(&1.first_public_key == welcome_node_key))
      |> Enum.sort_by(& &1.first_public_key)
      |> P2P.nearest_nodes(welcome_node_patch)
      |> Enum.filter(&Node.locally_available?/1)

    this_node = Crypto.first_node_public_key()

    nodes =
      if this_node != welcome_node_key do
        #  if this node is not the welcome node then select
        # next node from the this node position in nodes list
        index = Enum.find_index(nodes, &(&1.first_public_key == this_node))
        {_l, r} = Enum.split(nodes, index + 1)
        r
      else
        nodes
      end

    TaskSupervisor
    |> Task.Supervisor.start_child(fn ->
      :ok =
        %NewTransaction{transaction: tx, welcome_node: welcome_node_key}
        |> do_forward_transaction(nodes)
    end)

    :ok
  end

  defp do_forward_transaction(msg, [node | rest]) do
    case P2P.send_message(node, msg) do
      {:ok, %Ok{}} ->
        :ok

      {:error, _} ->
        do_forward_transaction(msg, rest)
    end
  end

  defp do_forward_transaction(_, []), do: {:error, :network_issue}

  defp do_send_transaction(tx = %Transaction{type: tx_type}, welcome_node_key) do
    current_date = DateTime.utc_now()
    sorting_seed = Election.validation_nodes_election_seed_sorting(tx, current_date)

    # We are selecting only the authorized nodes the current date of the transaction
    # If new nodes have been authorized, they only will be selected at the application date
    node_list = P2P.authorized_and_available_nodes(current_date)

    storage_nodes = Election.chain_storage_nodes(tx.address, node_list)

    validation_nodes =
      Election.validation_nodes(
        tx,
        sorting_seed,
        node_list,
        storage_nodes,
        Election.get_validation_constraints()
      )

    message = %StartMining{
      transaction: tx,
      welcome_node_public_key: get_welcome_node_public_key(tx_type, welcome_node_key),
      validation_node_public_keys: Enum.map(validation_nodes, & &1.last_public_key),
      network_chains_view_hash: NetworkView.get_chains_hash(),
      p2p_view_hash: NetworkView.get_p2p_hash()
    }

    Task.Supervisor.async_stream_nolink(
      Archethic.TaskSupervisor,
      validation_nodes,
      &P2P.send_message(&1, message),
      ordered: false,
      on_timeout: :kill_task,
      timeout: Message.get_timeout(message) + 2000
    )
    |> Stream.filter(&match?({:ok, _}, &1))
    |> Stream.map(fn {:ok, res} -> res end)
    |> Enum.reduce(
      %{
        ok: 0,
        network_chains_resync_needed: false,
        p2p_resync_needed: false
      },
      &reduce_start_mining_responses/2
    )
    |> then(fn aggregated_responses ->
      maybe_start_resync(aggregated_responses)

      if should_forward_transaction?(aggregated_responses, length(validation_nodes)) do
        forward_transaction(tx, welcome_node_key)
      else
        :ok
      end
    end)
  end

  defp reduce_start_mining_responses({:ok, %Ok{}}, acc) do
    %{acc | ok: acc.ok + 1}
  end

  defp reduce_start_mining_responses({:ok, %Error{reason: :network_chains_sync}}, acc) do
    %{acc | network_chains_resync_needed: true}
  end

  defp reduce_start_mining_responses({:ok, %Error{reason: :p2p_sync}}, acc) do
    %{acc | p2p_resync_needed: true}
  end

  defp reduce_start_mining_responses({:ok, %Error{reason: :both_sync}}, acc) do
    %{acc | network_chains_resync_needed: true, p2p_resync_needed: true}
  end

  defp reduce_start_mining_responses(_, acc) do
    acc
  end

  defp maybe_start_resync(aggregated_responses) do
    if aggregated_responses.network_chains_resync_needed do
      NetworkChain.asynchronous_resync_many([:reward, :origin, :oracle, :node_shared_secrets])
    end

    if aggregated_responses.p2p_resync_needed do
      NetworkChain.asynchronous_resync(:node)
    end
  end

  defp should_forward_transaction?(_, 1), do: false
  defp should_forward_transaction?(%{ok: ok_count}, _), do: ok_count < 2

  # Since welcome node is not anymore constant, as we want unauthorised
  # nodes to do some labor. Following bootstrapping, the txn of a new node
  # is sent, with the welcome node being the same new node whose information
  # does not exist in the network. Thus solitary and distributed workflows
  # are more susceptible to failures.
  defp get_welcome_node_public_key(:node, key) do
    case P2P.get_node_info(key) do
      {:error, _} ->
        Crypto.last_node_public_key()

      _ ->
        key
    end
  end

  defp get_welcome_node_public_key(_, key), do: key

  @doc """
  Retrieve the last transaction for a chain from the closest nodes
  """
  @spec get_last_transaction(address :: binary()) ::
          {:ok, Transaction.t()}
          | {:error, :transaction_not_exists}
          | {:error, :transaction_invalid}
          | {:error, :network_issue}
  def get_last_transaction(address) when is_binary(address) do
    case get_last_transaction_address(address) do
      {:ok, last_address} ->
        search_transaction(last_address)

      {:error, :network_issue} = e ->
        e
    end
  end

  @doc """
  Retrieve the last transaction address for a chain from the closest nodes
  """
  @spec get_last_transaction_address(address :: binary()) ::
          {:ok, binary()}
          | {:error, :network_issue}
  def get_last_transaction_address(address) when is_binary(address) do
    TransactionChain.resolve_last_address(address)
  end

  @doc """
  Retrieve the balance from an address from the closest nodes
  """
  @spec get_balance(binary) :: {:ok, Account.balance()} | {:error, :network_issue}
  def get_balance(address) when is_binary(address) do
    address
    |> Election.chain_storage_nodes(P2P.authorized_and_available_nodes())
    |> get_balance(address)
  end

  defp get_balance(nodes, address) do
    case P2P.quorum_read(nodes, %GetBalance{address: address}, &balance_conflict_resolver/1) do
      {:ok, %Balance{uco: uco, token: token}} -> {:ok, %{uco: uco, token: token}}
      error -> error
    end
  end

  defp balance_conflict_resolver(balances) do
    {max_uco, max_token} =
      balances
      |> Enum.reduce({0, %{}}, fn
        %Balance{uco: uco, token: token}, {uco_acc, token_acc} ->
          token_merger = fn _k, v1, v2 -> max(v1, v2) end

          maximum_token = Map.merge(token, token_acc, token_merger)
          maximum_uco = max(uco, uco_acc)

          {maximum_uco, maximum_token}
      end)

    %{uco: max_uco, token: max_token}
  end

  @doc """
  Request to fetch the inputs for a transaction address from the closest nodes
  """
  @spec get_transaction_inputs(binary()) :: list(TransactionInput.t())
  def get_transaction_inputs(address) when is_binary(address) do
    # check the last transaction inputs to determine if a utxo is spent or not
    {:ok, latest_address} = get_last_transaction_address(address)

    if latest_address == address do
      do_get_transaction_inputs(address)
    else
      latest_tx_inputs = do_get_transaction_inputs(latest_address)
      current_tx_inputs = do_get_transaction_inputs(address)

      Enum.map(current_tx_inputs, fn input ->
        spent? =
          not Enum.any?(latest_tx_inputs, fn input2 ->
            input.from == input2.from and input.type == input2.type
          end)

        %TransactionInput{input | spent?: spent?}
      end)
    end
  end

  defp do_get_transaction_inputs(address) do
    nodes = Election.chain_storage_nodes(address, P2P.authorized_and_available_nodes())

    address
    |> TransactionChain.stream_inputs_remotely(nodes, DateTime.utc_now())
    |> Enum.to_list()
  end

  @doc """
  Request to fetch the inputs for a transaction address from the closest nodes at a given page
  """
  @spec get_transaction_inputs(
          binary(),
          paging_offset :: non_neg_integer(),
          limit :: non_neg_integer()
        ) :: list(TransactionInput.t())
  def get_transaction_inputs(address, page, limit)
      when is_binary(address) and is_integer(page) and page >= 0 and is_integer(limit) and
             limit >= 0 do
    nodes = Election.chain_storage_nodes(address, P2P.authorized_and_available_nodes())

    {inputs, _more?, _offset} =
      TransactionChain.fetch_inputs_remotely(address, nodes, DateTime.utc_now(), page, limit)

    inputs
  end

  @doc """
  Retrieve a transaction chain based on an address from the closest nodes
  by setting `paging_address as an offset address.
  """
  @spec get_transaction_chain_by_paging_address(binary(), binary() | nil, :asc | :desc) ::
          {:ok, list(Transaction.t())} | {:error, :network_issue}
  def get_transaction_chain_by_paging_address(address, paging_address, :asc)
      when is_binary(address) do
    case get_last_transaction_address(address) do
      {:ok, last_address} ->
        with {local_chain, false, _} <-
               TransactionChain.get(address, [], paging_state: paging_address, order: :asc),
             %Transaction{address: ^last_address} <- List.last(local_chain) do
          {:ok, local_chain}
        else
          {local_chain, true, _} ->
            # Local chain already contains 10 transactions
            {:ok, local_chain}

          _ ->
            last_address
            |> Election.chain_storage_nodes(P2P.authorized_and_available_nodes())
            |> TransactionChain.fetch_transaction_chain(last_address, paging_address, order: :asc)
        end

      error ->
        error
    end
  end

  def get_transaction_chain_by_paging_address(address, paging_address, :desc)
      when is_binary(address) do
    case get_last_transaction_address(address) do
      {:ok, last_address} ->
        if TransactionChain.transaction_exists?(last_address) do
          {chain, _, _} =
            TransactionChain.get(address, [], paging_state: paging_address, order: :desc)

          {:ok, chain}
        else
          last_address
          |> Election.chain_storage_nodes(P2P.authorized_and_available_nodes())
          |> TransactionChain.fetch_transaction_chain(address, paging_address, order: :desc)
        end

      error ->
        error
    end
  end

  @doc """
  Parse the given transaction and return a contract if successful
  """
  @spec parse_contract(Transaction.t()) :: {:ok, Contract.t()} | {:error, String.t()}
  defdelegate parse_contract(contract_tx),
    to: Interpreter,
    as: :parse_transaction

  @doc """
  Execute the contract in the given transaction.
  We assume the contract is parse-able.
  """
  @spec execute_contract(
          Contract.trigger_type(),
          Contract.t(),
          nil | Transaction.t(),
          [Transaction.t()]
        ) ::
          {:ok, nil | Transaction.t()}
          | {:error,
             :contract_failure
             | :invalid_triggers_execution
             | :invalid_transaction_constraints
             | :invalid_oracle_constraints
             | :invalid_inherit_constraints}
  defdelegate execute_contract(trigger_type, contract, maybe_trigger_tx, calls),
    to: Interpreter,
    as: :execute

  @doc """
  Retrieve the number of transaction in a transaction chain from the closest nodes
  """
  @spec get_transaction_chain_length(binary()) ::
          {:ok, non_neg_integer()} | {:error, :network_issue}
  def get_transaction_chain_length(address) when is_binary(address) do
    case get_last_transaction_address(address) do
      {:ok, last_address} ->
        nodes = Election.chain_storage_nodes(last_address, P2P.authorized_and_available_nodes())
        TransactionChain.fetch_size_remotely(address, nodes)

      error ->
        error
    end
  end

  @doc """
  Fetch a summaries aggregate for a given date.
  Check locally first and fallback to a quorum read
  """
  @spec fetch_summaries_aggregate(DateTime.t()) ::
          {:ok, BeaconChain.SummaryAggregate.t()} | {:error, atom()}
  def fetch_summaries_aggregate(date) do
    case BeaconChain.get_summaries_aggregate(date) do
      {:error, :not_exists} ->
        nodes = P2P.authorized_and_available_nodes()
        BeaconChain.fetch_summaries_aggregate(date, nodes)

      {:ok, aggregate} ->
        {:ok, aggregate}
    end
  end

  @doc """
  Request from the beacon chains all the summaries for the given dates and aggregate them
  """
  @spec fetch_and_aggregate_summaries(DateTime.t()) :: BeaconChain.SummaryAggregate.t()
  def fetch_and_aggregate_summaries(date) do
    BeaconChain.fetch_and_aggregate_summaries(date, P2P.authorized_and_available_nodes())
  end

  @doc """
  Retrieve the genesis address locally or remotely
  """
  def fetch_genesis_address_remotely(address) do
    case TransactionChain.get_genesis_address(address) do
      ^address ->
        # if returned address is same as given, it means the DB does not contain the value
        nodes = Election.chain_storage_nodes(address, P2P.authorized_and_available_nodes())

        TransactionChain.fetch_genesis_address_remotely(address, nodes)

      genesis_address ->
        {:ok, genesis_address}
    end
  end

  defdelegate list_transactions_summaries_from_current_slot(),
    to: BeaconChain

  defdelegate list_transactions_summaries_from_current_slot(date),
    to: BeaconChain

  @doc """
  Check if a transaction exists at address
  Check locally first and fallback to a quorum read
  """
  @spec transaction_exists?(binary()) :: boolean()
  def transaction_exists?(address) do
    if TransactionChain.transaction_exists?(address) do
      # if it exists locally, no need to query the network
      true
    else
      storage_nodes = Election.chain_storage_nodes(address, P2P.authorized_and_available_nodes())

      conflict_resolver = fn results ->
        # Prioritize transactions results over not found
        case Enum.filter(results, &match?(%TransactionSummaryMessage{}, &1)) do
          [] ->
            %NotFound{}

          [%{transaction_summary: first} | _] ->
            first
        end
      end

      case P2P.quorum_read(
             storage_nodes,
             %GetTransactionSummary{address: address},
             conflict_resolver
           ) do
        {:ok, %TransactionSummary{address: ^address}} ->
          true

        {:ok, %NotFound{}} ->
          false

        {:error, e} ->
          raise e
      end
    end
  end
end<|MERGE_RESOLUTION|>--- conflicted
+++ resolved
@@ -3,26 +3,16 @@
   Provides high level functions serving the API and the Explorer
   """
 
-<<<<<<< HEAD
-  alias __MODULE__.SharedSecrets
-=======
->>>>>>> 6f986f06
   alias __MODULE__.{Account, BeaconChain, Crypto, Election, P2P, P2P.Node, P2P.Message}
   alias __MODULE__.{SelfRepair, TransactionChain, SharedSecrets, TaskSupervisor}
   alias __MODULE__.Contracts.{Interpreter, Contract}
 
-<<<<<<< HEAD
   alias SelfRepair.NetworkView
   alias SelfRepair.NetworkChain
 
-  alias Message.{NewTransaction, NotFound, StartMining, TransactionSummaryList}
-  alias Message.{Balance, GetBalance, GetCurrentSummaries, GetTransactionSummary}
-  alias Message.{StartMining, Ok, Error, TransactionSummaryMessage}
-=======
   alias Message.{NewTransaction, NotFound, StartMining}
   alias Message.{Balance, GetBalance, GetTransactionSummary}
-  alias Message.{StartMining, Ok, TransactionSummaryMessage}
->>>>>>> 6f986f06
+  alias Message.{StartMining, Ok, Error, TransactionSummaryMessage}
 
   alias TransactionChain.{Transaction, TransactionInput, TransactionSummary}
 
