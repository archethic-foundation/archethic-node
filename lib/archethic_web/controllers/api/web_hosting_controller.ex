--- conflicted
+++ resolved
@@ -13,13 +13,8 @@
 
   require Logger
 
-<<<<<<< HEAD
-  # json keys in aeweb json struct
-  @addresses_key "addresses"
-=======
   alias ArchethicWeb.API.WebHostingController.Resources
   alias ArchethicWeb.API.WebHostingController.DirectoryListing
->>>>>>> d6ec2c80
 
   def web_hosting(conn, params = %{"url_path" => []}) do
     # /web_hosting/:addr redirects to /web_hosting/:addr/
@@ -36,18 +31,11 @@
   def web_hosting(conn, params), do: do_web_hosting(conn, params)
 
   defp do_web_hosting(conn, params) do
-<<<<<<< HEAD
-    case get_website(params, get_cache_headers(conn)) do
-      {:ok, file_content, encodage, mime_type, cached?, etag} ->
-        # IO.inspect({encodage, mime_type, cached?, etag}, label: "====", limit: :infinity)
-        send_response(conn, file_content, encodage, mime_type, cached?, etag)
-=======
     cache_headers = get_cache_headers(conn)
 
     case get_website(params, cache_headers) do
       {:ok, file_content, encoding, mime_type, cached?, etag} ->
         send_response(conn, file_content, encoding, mime_type, cached?, etag)
->>>>>>> d6ec2c80
 
       {:error, :invalid_address} ->
         send_resp(conn, 400, "Invalid address")
@@ -82,18 +70,8 @@
   def get_txn(address) do
     with {:ok, address} <- Base.decode16(address, case: :mixed),
          true <- Crypto.valid_address?(address),
-<<<<<<< HEAD
-         {:ok, %Transaction{address: last_address, data: %TransactionData{content: content}}} <-
-           Archethic.get_last_transaction(address),
-         {:ok, json_content} <- Jason.decode(content),
-         {:ok, metadata, aeweb_version} <- get_metadata(json_content),
-         {:ok, file_content, encodage, mime_type, cached?, etag} <-
-           load_resources(metadata, cache_headers, url_path, last_address, aeweb_version) do
-      {:ok, file_content, encodage, mime_type, cached?, etag}
-=======
          {:ok, txn = %Transaction{}} <- Archethic.get_last_transaction(address) do
       {:ok, txn}
->>>>>>> d6ec2c80
     else
       er when er in [:error, false] ->
         {:error, :invalid_address}
@@ -106,91 +84,6 @@
     end
   end
 
-<<<<<<< HEAD
-  # TO DO : protocol version wise processing
-  def get_metadata(%{"metaData" => metadata, "aewebVersion" => aewebversion}) do
-    IO.inspect(aewebversion, label: "==")
-    {:ok, metadata, aewebversion}
-  end
-
-  def load_resources(
-        %{"index.html" => %{"addresses" => addresses}},
-        cache_headers,
-        [],
-        last_address,
-        aeweb_version = 1
-      ) do
-    IO.inspect(aeweb_version, label: "load_resources")
-
-    IO.inspect(addresses, label: "addresses")
-
-    content =
-      Enum.reduce(addresses, %{}, fn address, _acc_map ->
-        Base.decode16!(address, case: :mixed)
-        |> tap(fn x -> IO.inspect(x) end)
-        |> Archethic.search_transaction()
-        |> elem(1)
-        |> get_in([Access.key(:data), Access.key(:content)])
-        |> Jason.decode()
-        |> elem(1)
-        |> tap(fn x -> IO.inspect(x) end)
-        |> Map.get("index.html")
-        |> Base.url_decode64!(padding: false)
-        |> tap(fn x -> IO.inspect(x) end)
-      end)
-
-    {cached?, etag} = get_cache(cache_headers, last_address, [])
-    {:ok, content, "gzip", MIME.from_path("index.html"), cached?, etag}
-  end
-
-  def load_resources(
-        metadata,
-        cache_headers,
-        url_path,
-        last_address,
-        aeweb_version = 1
-      ) do
-    IO.inspect(aeweb_version, label: "load_resources")
-    IO.inspect(url_path, label: "url_path load resource")
-    file_path = Enum.join(url_path, "/")
-    IO.inspect(file_path, label: "file_path load resource")
-
-    content =
-      metadata
-      |> Map.get(file_path)
-      |> Map.get("addresses")
-      |> Enum.reduce("", fn address, acc_map ->
-        content =
-          Base.decode16!(address, case: :mixed)
-          |> Archethic.search_transaction()
-          |> elem(1)
-          |> get_in([Access.key(:data), Access.key(:content)])
-          |> Jason.decode()
-          |> elem(1)
-          |> tap(fn x -> IO.inspect(x, limit: :infinity) end)
-          |> Map.get(file_path)
-          |> tap(fn x -> IO.inspect(x) end)
-          |> Base.url_decode64!(padding: false)
-
-        acc_map <> content
-      end)
-
-    {cached?, etag} = get_cache(cache_headers, last_address, url_path)
-    {:ok, content, "gzip", MIME.from_path(file_path), cached?, etag}
-  end
-
-  def load_resources(metadata, cache_headers, url_path, last_address, _aeweb_version = 2) do
-    with {:ok, file, mime_type} <- get_file(metadata, url_path),
-         {cached?, etag} <- get_cache(cache_headers, last_address, url_path),
-         {:ok, file_content, encodage} <- get_file_content(file, cached?, url_path) do
-      {:ok, file_content, encodage, mime_type, cached?, etag}
-    else
-      e ->
-        e
-    end
-  end
-
-=======
   @doc """
   Fetch the website file content
   """
@@ -217,7 +110,6 @@
     end
   end
 
->>>>>>> d6ec2c80
   @doc """
   Return the list of headers for caching
   """
@@ -267,129 +159,4 @@
         else: {conn, file_content}
     end
   end
-<<<<<<< HEAD
-
-  defp get_file(json_content, path), do: get_file(json_content, path, nil)
-
-  # case when we're parsing a reference tx
-  defp get_file(file = %{"address" => _}, [], previous_path_item) do
-    {:ok, file, MIME.from_path(previous_path_item)}
-  end
-
-  # case when we're parsing a storage tx
-  defp get_file(file, [], previous_path_item) when is_binary(file) do
-    {:ok, file, MIME.from_path(previous_path_item)}
-  end
-
-  # case when we're on a directory
-  defp get_file(json_content, [], _previous_path_item) when is_map(json_content) do
-    case Map.get(json_content, "index.html") do
-      nil ->
-        # make sure it is a directory instead of a malformed file
-        if Enum.all?(Map.values(json_content), &is_map/1) do
-          {:error, :is_a_directory}
-        else
-          {:error, :malformed}
-        end
-
-      file ->
-        {:ok, file, "text/html"}
-    end
-  end
-
-  # recurse until we are on the end of path
-  defp get_file(json_content, [path_item | rest], _previous_path_item) do
-    case Map.get(json_content, path_item) do
-      nil ->
-        #
-        {:error, :file_not_found}
-
-      json_content_subset ->
-        get_file(json_content_subset, rest, path_item)
-    end
-  end
-
-  defp get_json_path(url_path) do
-    Enum.reduce(url_path, nil, fn value, acc ->
-      if acc == nil do
-        path(value)
-      else
-        acc ~> path(value)
-      end
-    end)
-  end
-
-  defp get_single_file_name(json_content) do
-    keys = Map.keys(json_content)
-
-    case Enum.count(keys) do
-      1 ->
-        # Control if it is a file or a folder
-        file_name = Enum.at(keys, 0)
-        file_content = Map.get(json_content, file_name)
-
-        if !is_map(file_content) or Map.has_key?(file_content, "address") do
-          file_name
-        else
-          "index.html"
-        end
-
-      _ ->
-        "index.html"
-    end
-  end
-
-  defp get_cache(cache_headers, last_address, url_path) do
-    etag =
-      case Enum.empty?(url_path) do
-        true ->
-          Base.encode16(last_address, case: :lower)
-
-        false ->
-          Base.encode16(last_address, case: :lower) <> Path.join(url_path)
-      end
-
-    cached? =
-      case List.first(cache_headers) do
-        got_etag when got_etag == etag ->
-          true
-
-        _ ->
-          false
-      end
-
-    {cached?, etag}
-  end
-
-  # All file are encoded in base64 in JSON content
-  defp get_file_content(_file, _cached? = true, _url_path), do: {:ok, nil, nil}
-
-  defp get_file_content(file = %{@addresses_key => address_list}, _cached? = false, url_path) do
-    try do
-      content =
-        Enum.map_join(address_list, fn tx_address ->
-          {:ok, %Transaction{data: %TransactionData{content: content}}} =
-            Base.decode16!(tx_address, case: :mixed) |> Archethic.search_transaction()
-
-          {:ok, json_content} = Jason.decode(content)
-          {:ok, nested_file_content, _} = get_file(json_content, url_path)
-
-          nested_file_content
-        end)
-
-      file_content = Base.url_decode64!(content, padding: false)
-      encodage = Map.get(file, "encodage")
-      {:ok, file_content, encodage}
-    rescue
-      ArgumentError ->
-        :encodage_error
-
-      error ->
-        error
-    end
-  end
-
-  defp get_file_content(_, _, _), do: :file_error
-=======
->>>>>>> d6ec2c80
 end