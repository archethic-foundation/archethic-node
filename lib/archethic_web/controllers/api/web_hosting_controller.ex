defmodule ArchethicWeb.API.WebHostingController do
  @moduledoc false

  use ArchethicWeb, :controller

  alias Archethic

  alias Archethic.TransactionChain.Transaction
  alias Archethic.TransactionChain.Transaction.ValidationStamp
  alias Archethic.TransactionChain.TransactionData

  alias Archethic.Crypto

  use Pathex

  require Logger

  # json keys in aeweb json struct
  @addresses_key "addresses"

  def web_hosting(conn, params = %{"url_path" => []}) do
<<<<<<< HEAD
    IO.inspect(params)
    IO.inspect("==")

=======
    # /web_hosting/:addr redirects to /web_hosting/:addr/
>>>>>>> 2fec21aa
    if String.last(conn.request_path) != "/" do
      redirect(conn, to: conn.request_path <> "/")
    else
      do_web_hosting(conn, params)
    end
  end

  def web_hosting(conn, params), do: do_web_hosting(conn, params)

  defp do_web_hosting(conn, params) do
    case get_website(params, get_cache_headers(conn)) do
      {:ok, file_content, encodage, mime_type, cached?, etag} ->
        # IO.inspect({encodage, mime_type, cached?, etag}, label: "====", limit: :infinity)
        send_response(conn, file_content, encodage, mime_type, cached?, etag)

      {:error, :invalid_address} ->
        send_resp(conn, 400, "Invalid address")

      {:error, :invalid_content} ->
        send_resp(conn, 400, "Invalid transaction content")

      {:error, :website_not_found} ->
        send_resp(conn, 404, "Cannot find website content")

      {:error, :file_not_found} ->
        send_resp(conn, 404, "Cannot find file content")

      {:error, :invalid_encodage} ->
        send_resp(conn, 400, "Invalid file encodage")

      {:error, {:is_a_directory, transaction}} ->
        {:ok, listing_html, encodage, mime_type, cached?, etag} =
          dir_listing(conn.request_path, params, transaction, get_cache_headers(conn))

        send_response(conn, listing_html, encodage, mime_type, cached?, etag)

      {:error, _} ->
        send_resp(conn, 404, "Not Found")
    end
  end

  @doc """
  Fetch the website file content
  """
  @spec get_website(request_params :: map(), cached_headers :: list()) ::
          {:ok, file_content :: binary() | nil, encodage :: binary() | nil, mime_type :: binary(),
           cached? :: boolean(), etag :: binary()}
          | {:error, :invalid_address}
          | {:error, :invalid_content}
          | {:error, :file_not_found}
          | {:error, :is_a_directory}
          | {:error, :invalid_encodage}
          | {:error, any()}
  def get_website(params = %{"address" => address}, cache_headers) do
    url_path = Map.get(params, "url_path", [])

    with {:ok, address} <- Base.decode16(address, case: :mixed),
         true <- Crypto.valid_address?(address),
<<<<<<< HEAD
         {:ok, %Transaction{address: last_address, data: %TransactionData{content: content}}} <-
           Archethic.get_last_transaction(address),
         {:ok, json_content} <- Jason.decode(content),
         {:ok, metadata, aeweb_version} <- get_metadata(json_content),
         {:ok, file_content, encodage, mime_type, cached?, etag} <-
           load_resources(metadata, cache_headers, url_path, last_address, aeweb_version) do
      {:ok, file_content, encodage, mime_type, cached?, etag}
=======
         {:ok,
          transaction = %Transaction{
            address: last_address,
            data: %TransactionData{content: content}
          }} <-
           Archethic.get_last_transaction(address) do
      with {:ok, json_content} <- Jason.decode(content),
           {:ok, file, mime_type} <- get_file(json_content, url_path),
           {cached?, etag} <- get_cache(cache_headers, last_address, url_path),
           {:ok, file_content, encodage} <- get_file_content(file, cached?, url_path) do
        {:ok, file_content, encodage, mime_type, cached?, etag}
      else
        :encodage_error ->
          {:error, :invalid_encodage}

        :file_error ->
          {:error, :file_not_found}

        {:error, %Jason.DecodeError{}} ->
          {:error, :invalid_content}

        {:error, :file_not_found} ->
          {:error, :file_not_found}

        {:error, :malformed} ->
          # malformed file will return 404 as described in test "should return Cannot find file content"
          {:error, :file_not_found}

        {:error, :is_a_directory} ->
          # return the transaction so the dir_listing function do not need to do the I/O
          {:error, {:is_a_directory, transaction}}
      end
>>>>>>> 2fec21aa
    else
      er when er in [:error, false] ->
        {:error, :invalid_address}

      {:error, reason} when reason in [:transaction_not_exists, :transaction_invalid] ->
        {:error, :website_not_found}

      error ->
        error
    end
  end

  @spec dir_listing(
          request_path :: String.t(),
          params :: map(),
          transaction :: Transaction.t(),
          cached_headers :: list()
        ) ::
          {:ok, listing_html :: binary() | nil, encodage :: nil | binary(), mime_type :: binary(),
           cached? :: boolean(), etag :: binary()}
  def dir_listing(
        request_path,
        params,
        %Transaction{
          address: last_address,
          data: %TransactionData{content: content},
          validation_stamp: %ValidationStamp{timestamp: timestamp}
        },
        cache_headers
      ) do
    url_path = Map.get(params, "url_path", [])
    mime_type = "text/html"

    case get_cache(cache_headers, last_address, url_path) do
      {cached? = true, etag} ->
        {:ok, nil, nil, mime_type, cached?, etag}

      {cached? = false, etag} ->
        case Jason.decode(content) do
          {:error, err = %Jason.DecodeError{}} ->
            {:error, err}

          {:ok, json_content} ->
            assigns =
              do_dir_listing(request_path, url_path, json_content, timestamp, last_address)

            {:ok,
             Phoenix.View.render_to_iodata(ArchethicWeb.DirListingView, "index.html", assigns),
             nil, mime_type, cached?, etag}
        end
    end
  end

<<<<<<< HEAD
  # TO DO : protocol version wise processing
  def get_metadata(%{"metaData" => metadata, "aewebVersion" => aewebversion}) do
    IO.inspect(aewebversion, label: "==")
    {:ok, metadata, aewebversion}
  end

  def load_resources(
        %{"index.html" => %{"addresses" => addresses}},
        cache_headers,
        [],
        last_address,
        aeweb_version = 1
      ) do
    IO.inspect(aeweb_version, label: "load_resources")

    IO.inspect(addresses, label: "addresses")

    content =
      Enum.reduce(addresses, %{}, fn address, _acc_map ->
        Base.decode16!(address, case: :mixed)
        |> tap(fn x -> IO.inspect(x) end)
        |> Archethic.search_transaction()
        |> elem(1)
        |> get_in([Access.key(:data), Access.key(:content)])
        |> Jason.decode()
        |> elem(1)
        |> tap(fn x -> IO.inspect(x) end)
        |> Map.get("index.html")
        |> Base.url_decode64!(padding: false)
        |> tap(fn x -> IO.inspect(x) end)
      end)

    {cached?, etag} = get_cache(cache_headers, last_address, [])
    {:ok, content, "gzip", MIME.from_path("index.html"), cached?, etag}
  end

  def load_resources(
        metadata,
        cache_headers,
        url_path,
        last_address,
        aeweb_version = 1
      ) do
    IO.inspect(aeweb_version, label: "load_resources")
    IO.inspect(url_path, label: "url_path load resource")
    file_path = Enum.join(url_path, "/")
    IO.inspect(file_path, label: "file_path load resource")

    content =
      metadata
      |> Map.get(file_path)
      |> Map.get("addresses")
      |> Enum.reduce("", fn address, acc_map ->
        content =
          Base.decode16!(address, case: :mixed)
          |> Archethic.search_transaction()
          |> elem(1)
          |> get_in([Access.key(:data), Access.key(:content)])
          |> Jason.decode()
          |> elem(1)
          |> tap(fn x -> IO.inspect(x, limit: :infinity) end)
          |> Map.get(file_path)
          |> tap(fn x -> IO.inspect(x) end)
          |> Base.url_decode64!(padding: false)

        acc_map <> content
      end)

    {cached?, etag} = get_cache(cache_headers, last_address, url_path)
    {:ok, content, "gzip", MIME.from_path(file_path), cached?, etag}
  end

  def load_resources(metadata, cache_headers, url_path, last_address, _aeweb_version = 2) do
    with {:ok, file, mime_type} <- get_file(metadata, url_path),
         {cached?, etag} <- get_cache(cache_headers, last_address, url_path),
         {:ok, file_content, encodage} <- get_file_content(file, cached?, url_path) do
      {:ok, file_content, encodage, mime_type, cached?, etag}
    else
      e ->
        e
    end
=======
  defp do_dir_listing(request_path, url_path, json_content, timestamp, last_address) do
    {json_content_subset, current_working_dir, parent_dir_href} =
      case url_path do
        [] ->
          {json_content, "/", nil}

        _ ->
          {:ok, subset} = Pathex.view(json_content, get_json_path(url_path))

          {
            subset,
            Path.join(["/" | url_path]),
            %{href: request_path |> Path.join("..") |> Path.expand()}
          }
      end

    json_content_subset
    |> Enum.map(fn
      {key, %{"address" => address}} ->
        {:file, key, address}

      {key, _} ->
        {:dir, key}
    end)
    # sort directory last, then DESC order (it will be accumulated in reverse order below)
    |> Enum.sort(fn
      {:file, a, _}, {:file, b, _} ->
        a > b

      {:dir, a}, {:dir, b} ->
        a > b

      {:file, _, _}, {:dir, _} ->
        true

      {:dir, _}, {:file, _, _} ->
        false
    end)
    |> Enum.reduce(%{dirs: [], files: []}, fn
      {:file, name, addresses}, %{dirs: dirs_acc, files: files_acc} ->
        item = %{
          href: %{href: Path.join(request_path, name)},
          last_modified: timestamp,
          addresses: addresses,
          name: name
        }

        %{dirs: dirs_acc, files: [item | files_acc]}

      {:dir, name}, %{dirs: dirs_acc, files: files_acc} ->
        # directories url end with a slash for relative url in website to work
        item = %{
          href: %{href: Path.join([request_path, name]) <> "/"},
          last_modified: timestamp,
          name: name
        }

        %{files: files_acc, dirs: [item | dirs_acc]}
    end)
    |> Enum.into(%{
      cwd: current_working_dir,
      parent_dir_href: parent_dir_href,
      reference_transaction_href: %{
        href:
          Path.join([
            Keyword.fetch!(
              Application.get_env(:archethic, ArchethicWeb.Endpoint),
              :explorer_url
            ),
            "transaction",
            Base.encode16(last_address)
          ])
      }
    })
>>>>>>> 2fec21aa
  end

  @doc """
  Return the list of headers for caching
  """
  @spec get_cache_headers(Plug.Conn.t()) :: list()
  def get_cache_headers(conn), do: get_req_header(conn, "if-none-match")

  @doc """
  Send the website file content with the cache and encoding policy
  """
  @spec send_response(
          Plug.Conn.t(),
          file_content :: binary() | nil,
          encodage :: binary() | nil,
          mime_type :: binary(),
          cached? :: boolean(),
          etag :: binary()
        ) ::
          Plug.Conn.t()
  def send_response(conn, file_content, encodage, mime_type, cached?, etag) do
    conn =
      conn
      |> put_resp_content_type(mime_type, "utf-8")
      |> put_resp_header("cache-control", "public")
      |> put_resp_header("etag", etag)

    if cached? do
      send_resp(conn, 304, "")
    else
      {conn, response_content} = encode_res(conn, file_content, encodage)

      send_resp(conn, 200, response_content)
    end
  end

  defp encode_res(conn, file_content, encodage) do
    if Enum.any?(get_req_header(conn, "accept-encoding"), &String.contains?(&1, "gzip")) do
      res_conn = put_resp_header(conn, "content-encoding", "gzip")

      if encodage == "gzip",
        do: {res_conn, file_content},
        else: {res_conn, :zlib.gzip(file_content)}

      # learn lru
    else
      if encodage == "gzip",
        do: {conn, :zlib.gunzip(file_content)},
        else: {conn, file_content}
    end
  end

  defp get_file(json_content, path), do: get_file(json_content, path, nil)

  # case when we're parsing a reference tx
  defp get_file(file = %{"address" => _}, [], previous_path_item) do
    {:ok, file, MIME.from_path(previous_path_item)}
  end

  # case when we're parsing a storage tx
  defp get_file(file, [], previous_path_item) when is_binary(file) do
    {:ok, file, MIME.from_path(previous_path_item)}
  end

  # case when we're on a directory
  defp get_file(json_content, [], _previous_path_item) when is_map(json_content) do
    case Map.get(json_content, "index.html") do
      nil ->
        # make sure it is a directory instead of a malformed file
        if Enum.all?(Map.values(json_content), &is_map/1) do
          {:error, :is_a_directory}
        else
          {:error, :malformed}
        end

      file ->
        {:ok, file, "text/html"}
    end
  end

  # recurse until we are on the end of path
  defp get_file(json_content, [path_item | rest], _previous_path_item) do
    case Map.get(json_content, path_item) do
      nil ->
        #
        {:error, :file_not_found}

      json_content_subset ->
        get_file(json_content_subset, rest, path_item)
    end
  end

  defp get_json_path(url_path) do
    Enum.reduce(url_path, nil, fn value, acc ->
      if acc == nil do
        path(value)
      else
        acc ~> path(value)
      end
    end)
  end

<<<<<<< HEAD
  defp get_single_file_name(json_content) do
    keys = Map.keys(json_content)

    case Enum.count(keys) do
      1 ->
        # Control if it is a file or a folder
        file_name = Enum.at(keys, 0)
        file_content = Map.get(json_content, file_name)

        if !is_map(file_content) or Map.has_key?(file_content, @addresses_key) do
          file_name
        else
          "index.html"
        end

      _ ->
        "index.html"
    end
  end

=======
>>>>>>> 2fec21aa
  defp get_cache(cache_headers, last_address, url_path) do
    etag =
      case Enum.empty?(url_path) do
        true ->
          Base.encode16(last_address, case: :lower)

        false ->
          Base.encode16(last_address, case: :lower) <> Path.join(url_path)
      end

    cached? =
      case List.first(cache_headers) do
        got_etag when got_etag == etag ->
          true

        _ ->
          false
      end

    {cached?, etag}
  end

  # All file are encoded in base64 in JSON content
  defp get_file_content(_file, _cached? = true, _url_path), do: {:ok, nil, nil}

  defp get_file_content(file = %{@addresses_key => address_list}, _cached? = false, url_path) do
    try do
      content =
        Enum.map_join(address_list, fn tx_address ->
          {:ok, %Transaction{data: %TransactionData{content: content}}} =
            Base.decode16!(tx_address, case: :mixed) |> Archethic.search_transaction()

          {:ok, json_content} = Jason.decode(content)
          {:ok, nested_file_content, _} = get_file(json_content, url_path)

          nested_file_content
        end)

      file_content = Base.url_decode64!(content, padding: false)
      encodage = Map.get(file, "encodage")
      {:ok, file_content, encodage}
    rescue
      ArgumentError ->
        :encodage_error

      error ->
        error
    end
  end

  defp get_file_content(_, _, _), do: :file_error
end<|MERGE_RESOLUTION|>--- conflicted
+++ resolved
@@ -19,13 +19,10 @@
   @addresses_key "addresses"
 
   def web_hosting(conn, params = %{"url_path" => []}) do
-<<<<<<< HEAD
+    # /web_hosting/:addr redirects to /web_hosting/:addr/
     IO.inspect(params)
     IO.inspect("==")
 
-=======
-    # /web_hosting/:addr redirects to /web_hosting/:addr/
->>>>>>> 2fec21aa
     if String.last(conn.request_path) != "/" do
       redirect(conn, to: conn.request_path <> "/")
     else
@@ -84,7 +81,6 @@
 
     with {:ok, address} <- Base.decode16(address, case: :mixed),
          true <- Crypto.valid_address?(address),
-<<<<<<< HEAD
          {:ok, %Transaction{address: last_address, data: %TransactionData{content: content}}} <-
            Archethic.get_last_transaction(address),
          {:ok, json_content} <- Jason.decode(content),
@@ -92,40 +88,6 @@
          {:ok, file_content, encodage, mime_type, cached?, etag} <-
            load_resources(metadata, cache_headers, url_path, last_address, aeweb_version) do
       {:ok, file_content, encodage, mime_type, cached?, etag}
-=======
-         {:ok,
-          transaction = %Transaction{
-            address: last_address,
-            data: %TransactionData{content: content}
-          }} <-
-           Archethic.get_last_transaction(address) do
-      with {:ok, json_content} <- Jason.decode(content),
-           {:ok, file, mime_type} <- get_file(json_content, url_path),
-           {cached?, etag} <- get_cache(cache_headers, last_address, url_path),
-           {:ok, file_content, encodage} <- get_file_content(file, cached?, url_path) do
-        {:ok, file_content, encodage, mime_type, cached?, etag}
-      else
-        :encodage_error ->
-          {:error, :invalid_encodage}
-
-        :file_error ->
-          {:error, :file_not_found}
-
-        {:error, %Jason.DecodeError{}} ->
-          {:error, :invalid_content}
-
-        {:error, :file_not_found} ->
-          {:error, :file_not_found}
-
-        {:error, :malformed} ->
-          # malformed file will return 404 as described in test "should return Cannot find file content"
-          {:error, :file_not_found}
-
-        {:error, :is_a_directory} ->
-          # return the transaction so the dir_listing function do not need to do the I/O
-          {:error, {:is_a_directory, transaction}}
-      end
->>>>>>> 2fec21aa
     else
       er when er in [:error, false] ->
         {:error, :invalid_address}
@@ -138,48 +100,6 @@
     end
   end
 
-  @spec dir_listing(
-          request_path :: String.t(),
-          params :: map(),
-          transaction :: Transaction.t(),
-          cached_headers :: list()
-        ) ::
-          {:ok, listing_html :: binary() | nil, encodage :: nil | binary(), mime_type :: binary(),
-           cached? :: boolean(), etag :: binary()}
-  def dir_listing(
-        request_path,
-        params,
-        %Transaction{
-          address: last_address,
-          data: %TransactionData{content: content},
-          validation_stamp: %ValidationStamp{timestamp: timestamp}
-        },
-        cache_headers
-      ) do
-    url_path = Map.get(params, "url_path", [])
-    mime_type = "text/html"
-
-    case get_cache(cache_headers, last_address, url_path) do
-      {cached? = true, etag} ->
-        {:ok, nil, nil, mime_type, cached?, etag}
-
-      {cached? = false, etag} ->
-        case Jason.decode(content) do
-          {:error, err = %Jason.DecodeError{}} ->
-            {:error, err}
-
-          {:ok, json_content} ->
-            assigns =
-              do_dir_listing(request_path, url_path, json_content, timestamp, last_address)
-
-            {:ok,
-             Phoenix.View.render_to_iodata(ArchethicWeb.DirListingView, "index.html", assigns),
-             nil, mime_type, cached?, etag}
-        end
-    end
-  end
-
-<<<<<<< HEAD
   # TO DO : protocol version wise processing
   def get_metadata(%{"metaData" => metadata, "aewebVersion" => aewebversion}) do
     IO.inspect(aewebversion, label: "==")
@@ -261,82 +181,6 @@
       e ->
         e
     end
-=======
-  defp do_dir_listing(request_path, url_path, json_content, timestamp, last_address) do
-    {json_content_subset, current_working_dir, parent_dir_href} =
-      case url_path do
-        [] ->
-          {json_content, "/", nil}
-
-        _ ->
-          {:ok, subset} = Pathex.view(json_content, get_json_path(url_path))
-
-          {
-            subset,
-            Path.join(["/" | url_path]),
-            %{href: request_path |> Path.join("..") |> Path.expand()}
-          }
-      end
-
-    json_content_subset
-    |> Enum.map(fn
-      {key, %{"address" => address}} ->
-        {:file, key, address}
-
-      {key, _} ->
-        {:dir, key}
-    end)
-    # sort directory last, then DESC order (it will be accumulated in reverse order below)
-    |> Enum.sort(fn
-      {:file, a, _}, {:file, b, _} ->
-        a > b
-
-      {:dir, a}, {:dir, b} ->
-        a > b
-
-      {:file, _, _}, {:dir, _} ->
-        true
-
-      {:dir, _}, {:file, _, _} ->
-        false
-    end)
-    |> Enum.reduce(%{dirs: [], files: []}, fn
-      {:file, name, addresses}, %{dirs: dirs_acc, files: files_acc} ->
-        item = %{
-          href: %{href: Path.join(request_path, name)},
-          last_modified: timestamp,
-          addresses: addresses,
-          name: name
-        }
-
-        %{dirs: dirs_acc, files: [item | files_acc]}
-
-      {:dir, name}, %{dirs: dirs_acc, files: files_acc} ->
-        # directories url end with a slash for relative url in website to work
-        item = %{
-          href: %{href: Path.join([request_path, name]) <> "/"},
-          last_modified: timestamp,
-          name: name
-        }
-
-        %{files: files_acc, dirs: [item | dirs_acc]}
-    end)
-    |> Enum.into(%{
-      cwd: current_working_dir,
-      parent_dir_href: parent_dir_href,
-      reference_transaction_href: %{
-        href:
-          Path.join([
-            Keyword.fetch!(
-              Application.get_env(:archethic, ArchethicWeb.Endpoint),
-              :explorer_url
-            ),
-            "transaction",
-            Base.encode16(last_address)
-          ])
-      }
-    })
->>>>>>> 2fec21aa
   end
 
   @doc """
@@ -439,7 +283,6 @@
     end)
   end
 
-<<<<<<< HEAD
   defp get_single_file_name(json_content) do
     keys = Map.keys(json_content)
 
@@ -449,7 +292,7 @@
         file_name = Enum.at(keys, 0)
         file_content = Map.get(json_content, file_name)
 
-        if !is_map(file_content) or Map.has_key?(file_content, @addresses_key) do
+        if !is_map(file_content) or Map.has_key?(file_content, "address") do
           file_name
         else
           "index.html"
@@ -460,8 +303,6 @@
     end
   end
 
-=======
->>>>>>> 2fec21aa
   defp get_cache(cache_headers, last_address, url_path) do
     etag =
       case Enum.empty?(url_path) do
