defmodule ArchEthicWeb.FaucetController do
  @moduledoc false

  use ArchEthicWeb, :controller

  alias ArchEthic.TransactionChain.{
    Transaction,
    TransactionData,
    TransactionData.Ledger,
    TransactionData.UCOLedger
  }

  alias ArchEthic.Crypto

  @pool_seed Application.compile_env(:archethic, [__MODULE__, :seed])

  plug(:enabled)

  defp enabled(conn, _) do
    if Application.get_env(:archethic, __MODULE__)
       |> Keyword.get(:enabled, false) do
      conn
    else
      conn
      |> put_status(:not_found)
      |> put_view(ArchEthicWeb.ErrorView)
      |> render("404.html")
      |> halt()
    end
  end

  def index(conn, __params) do
    conn
    |> put_resp_header("cache-control", "no-cache, no-store, must-revalidate")
    |> put_resp_header("pragma", "no-cache")
    |> put_resp_header("expires", "0")
    |> render("index.html", address: "", link_address: "")
  end

  def create_transfer(conn, %{"address" => address}) do
    with {:ok, recipient_address} <- Base.decode16(address, case: :mixed),
         true <- Crypto.valid_hash?(recipient_address),
         :ok <- transfer(recipient_address) do
      conn
<<<<<<< HEAD
      |> put_flash(:info, "Transferred 100 UCO successfully")
      |> redirect(to: Routes.faucet_path(conn, :index))
=======
      |> put_resp_header("cache-control", "no-cache, no-store, must-revalidate")
      |> put_resp_header("pragma", "no-cache")
      |> put_resp_header("expires", "0")
      |> put_flash(:info, "Transferred successfully (click to view)")
      |> render("index.html", address: "", link_address: address)
>>>>>>> ce0553dc
    else
      {:error, _} ->
        conn
        |> put_flash(:error, "Unable to transfer")
        |> render("index.html", address: address, link_address: "")

      _ ->
        conn
        |> put_flash(:error, "Malformed address")
        |> render("index.html", address: address, link_address: "")
    end
  end

  defp transfer(
         recipient_address,
         curve \\ Crypto.default_curve()
       )
       when is_bitstring(recipient_address) do
    {gen_pub, _} = Crypto.derive_keypair(@pool_seed, 0, curve)

    pool_gen_address = Crypto.hash(gen_pub)

    with {:ok, tx} <- ArchEthic.get_last_transaction(pool_gen_address),
         {:ok, last_index} <- ArchEthic.get_transaction_chain_length(tx.address) do
      create_transaction(last_index, curve, recipient_address)
    else
      {:error, :transaction_not_exists} ->
        create_transaction(0, curve, recipient_address)

      {:error, _} = e ->
        e
    end
  end

  defp create_transaction(transaction_index, curve, recipient_address) do
    Transaction.new(
      :transfer,
      %TransactionData{
        ledger: %Ledger{
          uco: %UCOLedger{
            transfers: [
              %UCOLedger.Transfer{
                to: recipient_address,
                amount: 10_000_000_000
              }
            ]
          }
        }
      },
      @pool_seed,
      transaction_index,
      curve
    )
    |> ArchEthic.send_new_transaction()
  end
end<|MERGE_RESOLUTION|>--- conflicted
+++ resolved
@@ -42,16 +42,11 @@
          true <- Crypto.valid_hash?(recipient_address),
          :ok <- transfer(recipient_address) do
       conn
-<<<<<<< HEAD
-      |> put_flash(:info, "Transferred 100 UCO successfully")
-      |> redirect(to: Routes.faucet_path(conn, :index))
-=======
       |> put_resp_header("cache-control", "no-cache, no-store, must-revalidate")
       |> put_resp_header("pragma", "no-cache")
       |> put_resp_header("expires", "0")
       |> put_flash(:info, "Transferred successfully (click to view)")
       |> render("index.html", address: "", link_address: address)
->>>>>>> ce0553dc
     else
       {:error, _} ->
         conn
