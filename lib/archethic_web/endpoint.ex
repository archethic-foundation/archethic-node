defmodule ArchethicWeb.Endpoint do
  @moduledoc false

  use Phoenix.Endpoint, otp_app: :archethic
  use Absinthe.Phoenix.Endpoint

  alias Archethic.Bootstrap

  require Logger

  plug(:archethic_up)

  # The session will be stored in the cookie and signed,
  # this means its contents can be read but not tampered with.
  # Set :encryption_salt if you would also like to encrypt it.
  @session_options [
    store: :cookie,
    key: "_archethic_key",
    signing_salt: "wwLmAJji"
  ]

  socket("/socket", ArchethicWeb.UserSocket,
    websocket: true,
    longpoll: false
  )

  socket("/live", Phoenix.LiveView.Socket, websocket: [connect_info: [session: @session_options]])

  # Serve at "/" the static files from "priv/static" directory.
  #
  # You should set gzip to true if you are running phx.digest
  # when deploying your static files in production.
  plug(Plug.Static,
    at: "/",
    from: :archethic,
    gzip: true,
    only: ~w(css fonts images js favicon.ico robots.txt .well-known)
  )

  # Code reloading can be explicitly enabled under the
  # :code_reloader configuration of your endpoint.
  if code_reloading? do
    plug(Phoenix.CodeReloader)
  end

  plug(Plug.RequestId)
  plug(Plug.Telemetry, event_prefix: [:phoenix, :endpoint])

  plug(Plug.Parsers,
    parsers: [:urlencoded, :multipart, {:json, length: 20_000_000}],
    pass: ["*/*"],
    json_decoder: Phoenix.json_library()
  )

  plug(Plug.MethodOverride)
  plug(Plug.Head)
  plug(Plug.Session, @session_options)
  plug(CORSPlug, origin: "*")
  plug(ArchethicWeb.RouterDispatch)

<<<<<<< HEAD
  #  Config.HSTS Sobelow
  #  Plug.ssl, probe polcies to what seem best for mainnet(after proxy)
  # case(Mix.env()) do
  #   :prod ->
  # hit and trial based setup on mainnet
  #     plug(Plug.SSL,
  #       rewrite_on: [:x_forwarded_host, :x_forwarded_port, :x_forwarded_proto],
  #       hsts: true
  #     )

  #   _ ->
  #     nil
  # end
=======
  # don't serve anything before the node is bootstraped
  #
  # ps: this handle only HTTP(S) requests
  #     for WS, see archethic_web/channels/user_socket.ex
  defp archethic_up(conn, _opts) do
    if Bootstrap.done?() do
      conn
    else
      Logger.debug("Received a web request but node is bootstraping")

      conn
      |> send_resp(503, "")
      |> halt()
    end
  end
>>>>>>> 5dc532c7
end<|MERGE_RESOLUTION|>--- conflicted
+++ resolved
@@ -58,21 +58,6 @@
   plug(CORSPlug, origin: "*")
   plug(ArchethicWeb.RouterDispatch)
 
-<<<<<<< HEAD
-  #  Config.HSTS Sobelow
-  #  Plug.ssl, probe polcies to what seem best for mainnet(after proxy)
-  # case(Mix.env()) do
-  #   :prod ->
-  # hit and trial based setup on mainnet
-  #     plug(Plug.SSL,
-  #       rewrite_on: [:x_forwarded_host, :x_forwarded_port, :x_forwarded_proto],
-  #       hsts: true
-  #     )
-
-  #   _ ->
-  #     nil
-  # end
-=======
   # don't serve anything before the node is bootstraped
   #
   # ps: this handle only HTTP(S) requests
@@ -88,5 +73,18 @@
       |> halt()
     end
   end
->>>>>>> 5dc532c7
+
+  #  Config.HSTS Sobelow
+  #  Plug.ssl, probe polcies to what seem best for mainnet(after proxy)
+  # case(Mix.env()) do
+  #   :prod ->
+  # hit and trial based setup on mainnet
+  #     plug(Plug.SSL,
+  #       rewrite_on: [:x_forwarded_host, :x_forwarded_port, :x_forwarded_proto],
+  #       hsts: true
+  #     )
+
+  #   _ ->
+  #     nil
+  # end
 end