<!DOCTYPE html>
<html lang="en">
  <head>
    <meta charset="utf-8"/>
    <meta http-equiv="X-UA-Compatible" content="IE=edge"/>
    <meta name="viewport" content="width=device-width, initial-scale=1.0"/>
    <title><%= assigns[:page_title] || "ARCHETHIC" %></title>
    <link href="https://fonts.googleapis.com/css2?family=Montserrat&display=swap" rel="stylesheet">
    <link rel="stylesheet" href="<%= Routes.static_path(@conn, "/css/app.css") %>"/>
    <%= csrf_meta_tag() %>
  </head>
  <body>
    <div class="container is-fluid">
      <nav class="navbar is-transparent" role="navigation" aria-label="main navigation">
        <div class="navbar-brand">
          <a class="navbar-item is-size-5 is-uppercase" href="<%= Routes.live_path(@conn, ArchEthicWeb.ExplorerIndexLive) %>">
            ArchEthic
          </a>
          <a role="button" class="navbar-burger burger" aria-label="menu" aria-expanded="false" data-target="navbar">
            <span aria-hidden="true"></span>
            <span aria-hidden="true"></span>
            <span aria-hidden="true"></span>
          </a>
        </div>
        <div id="navbar" class="navbar-menu">
<<<<<<< HEAD
          <div class="navbar-end">
            <%= if faucet?() do %>
              <a class="navbar-item" href="<%= Routes.faucet_path(@conn, :index) %>">
                Faucet
=======
            <div class="navbar-end">
    <!--
          TODO: implement the listing of transactions through BeaconChain

              <a class="navbar-item" href="<%= Routes.live_path(@conn, ArchEthicWeb.TransactionListLive) %>">
                 Transactions
>>>>>>> 82668b10
              </a>
            <% end %>
            <!--
              TODO: implement the listing of transactions through BeaconChain

                  <a class="navbar-item" href="<%= Routes.live_path(@conn, ArchEthicWeb.TransactionListLive) %>">
                     Transactions
                  </a>
              -->
            <div class="navbar-item has-dropdown is-hoverable" >
              <a class="navbar-link" href="<%= Routes.explorer_path(@conn, :chain) %>">Chains</a>
              <div class="navbar-dropdown is-boxed">
                <a class="navbar-item" href="<%= Routes.live_path(@conn, ArchEthicWeb.OracleChainLive) %>">
                  Oracle
                </a>
                <a class="navbar-item" href="<%= Routes.live_path(@conn, ArchEthicWeb.BeaconChainLive) %>">
                  Beacon
                </a>
              </div>
            </div>
            <a class="navbar-item" href="<%= Routes.live_path(@conn, ArchEthicWeb.NodeListLive) %>">
              Nodes
            </a>
            <div class="navbar-item has-dropdown is-hoverable">
              <a class="navbar-link">
                Governance
              </a>
              <div class="navbar-dropdown is-boxed">
                <a class="navbar-item" href="<%= Routes.live_path(@conn, ArchEthicWeb.CodeViewerLive) %>">
                  Code Viewer
                </a>
                <a class="navbar-item" href="<%= Routes.live_path(@conn, ArchEthicWeb.CodeProposalsLive) %>">
                  Code Proposals
                </a>
              </div>
            </div>
<<<<<<< HEAD
=======

>>>>>>> 82668b10
            <a class="navbar-item" href="https://archethic-foundation.github.io/archethic-docs/" target="_blank">
              Docs
            </a>
          </div>
        </div>
      </nav>
      <main class="pt-6">
        <p class="alert alert-info" role="alert"><%= get_flash(@conn, :info) %></p>
        <p class="alert alert-danger" role="alert"><%= get_flash(@conn, :error) %></p>
        <%= @inner_content %>
      </main>
    </div>
    <script type="text/javascript" src="<%= Routes.static_path(@conn, "/js/app.js") %>"></script>
  </body>
</html><|MERGE_RESOLUTION|>--- conflicted
+++ resolved
@@ -23,19 +23,10 @@
           </a>
         </div>
         <div id="navbar" class="navbar-menu">
-<<<<<<< HEAD
           <div class="navbar-end">
             <%= if faucet?() do %>
               <a class="navbar-item" href="<%= Routes.faucet_path(@conn, :index) %>">
                 Faucet
-=======
-            <div class="navbar-end">
-    <!--
-          TODO: implement the listing of transactions through BeaconChain
-
-              <a class="navbar-item" href="<%= Routes.live_path(@conn, ArchEthicWeb.TransactionListLive) %>">
-                 Transactions
->>>>>>> 82668b10
               </a>
             <% end %>
             <!--
@@ -72,10 +63,6 @@
                 </a>
               </div>
             </div>
-<<<<<<< HEAD
-=======
-
->>>>>>> 82668b10
             <a class="navbar-item" href="https://archethic-foundation.github.io/archethic-docs/" target="_blank">
               Docs
             </a>
