<!DOCTYPE html>
<html lang="en">
  <head>
    <meta charset="utf-8"/>
    <meta http-equiv="X-UA-Compatible" content="IE=edge"/>
    <meta name="viewport" content="width=device-width, initial-scale=1.0"/>
    <title><%= assigns[:page_title] || "ARCHETHIC" %></title>
    <link href="https://fonts.googleapis.com/css2?family=Montserrat&display=swap" rel="stylesheet">
    <link rel="stylesheet" href="<%= Routes.static_path(@conn, "/css/app.css") %>"/>
    <%= csrf_meta_tag() %>
  </head>
  <body>
    <div class="container is-fluid">
      <nav class="navbar is-transparent" role="navigation" aria-label="main navigation">
        <div class="navbar-brand">
          <a class="navbar-item is-size-5 is-uppercase" href="<%= Routes.live_path(@conn, ArchEthicWeb.ExplorerIndexLive) %>">
            ArchEthic
          </a>
          <a role="button" class="navbar-burger burger" aria-label="menu" aria-expanded="false" data-target="navbar">
            <span aria-hidden="true"></span>
            <span aria-hidden="true"></span>
            <span aria-hidden="true"></span>
          </a>
        </div>
        <div id="navbar" class="navbar-menu">
<<<<<<< HEAD
          <div class="navbar-end">
            <%= if faucet?() do %>
=======
            <div class="navbar-end">
            <%= if Mix.env() in [:dev, :test] or System.get_env("ARCHETHIC_NETWORK_TYPE") == "testnet" do %>
>>>>>>> 2131e2ff
              <a class="navbar-item" href="<%= Routes.faucet_path(@conn, :index) %>">
                Faucet
              </a>
            <% end %>
            <!--
              TODO: implement the listing of transactions through BeaconChain

                  <a class="navbar-item" href="<%= Routes.live_path(@conn, ArchEthicWeb.TransactionListLive) %>">
                     Transactions
                  </a>
              -->
            <div class="navbar-item has-dropdown is-hoverable" >
              <a class="navbar-link" href="<%= Routes.explorer_path(@conn, :chain) %>">Chains</a>
              <div class="navbar-dropdown is-boxed">
                <a class="navbar-item" href="<%= Routes.live_path(@conn, ArchEthicWeb.OracleChainLive) %>">
                  Oracle
                </a>
                <a class="navbar-item" href="<%= Routes.live_path(@conn, ArchEthicWeb.BeaconChainLive) %>">
                  Beacon
                </a>
              </div>
            </div>
            <a class="navbar-item" href="<%= Routes.live_path(@conn, ArchEthicWeb.NodeListLive) %>">
              Nodes
            </a>
            <div class="navbar-item has-dropdown is-hoverable">
              <a class="navbar-link">
                Governance
              </a>
              <div class="navbar-dropdown is-boxed">
                <a class="navbar-item" href="<%= Routes.live_path(@conn, ArchEthicWeb.CodeViewerLive) %>">
                  Code Viewer
                </a>
                <a class="navbar-item" href="<%= Routes.live_path(@conn, ArchEthicWeb.CodeProposalsLive) %>">
                  Code Proposals
                </a>
              </div>
            </div>
            <a class="navbar-item" href="https://archethic-foundation.github.io/archethic-docs/" target="_blank">
              Docs
            </a>
          </div>
        </div>
      </nav>
      <main class="pt-6">
        <p class="alert alert-info" role="alert"><%= get_flash(@conn, :info) %></p>
        <p class="alert alert-danger" role="alert"><%= get_flash(@conn, :error) %></p>
        <%= @inner_content %>
      </main>
    </div>
    <script type="text/javascript" src="<%= Routes.static_path(@conn, "/js/app.js") %>"></script>
  </body>
</html><|MERGE_RESOLUTION|>--- conflicted
+++ resolved
@@ -23,13 +23,8 @@
           </a>
         </div>
         <div id="navbar" class="navbar-menu">
-<<<<<<< HEAD
           <div class="navbar-end">
             <%= if faucet?() do %>
-=======
-            <div class="navbar-end">
-            <%= if Mix.env() in [:dev, :test] or System.get_env("ARCHETHIC_NETWORK_TYPE") == "testnet" do %>
->>>>>>> 2131e2ff
               <a class="navbar-item" href="<%= Routes.faucet_path(@conn, :index) %>">
                 Faucet
               </a>
