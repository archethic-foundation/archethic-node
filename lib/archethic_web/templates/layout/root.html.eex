--- conflicted
+++ resolved
@@ -23,19 +23,10 @@
           </a>
         </div>
         <div id="navbar" class="navbar-menu">
-<<<<<<< HEAD
             <div class="navbar-end">
-    <!--
-          TODO: implement the listing of transactions through BeaconChain
-
-              <a class="navbar-item" href="<%= Routes.live_path(@conn, ArchEthicWeb.TransactionListLive) %>">
-                 Transactions
-=======
-          <div class="navbar-end">
             <%= if Mix.env() in [:dev, :test] or System.get_env("ARCHETHIC_NETWORK_TYPE") == "testnet" do %>
               <a class="navbar-item" href="<%= Routes.faucet_path(@conn, :index) %>">
                 Faucet
->>>>>>> c84cad71
               </a>
             <% end %>
             <!--
@@ -72,10 +63,6 @@
                 </a>
               </div>
             </div>
-<<<<<<< HEAD
-
-=======
->>>>>>> c84cad71
             <a class="navbar-item" href="https://archethic-foundation.github.io/archethic-docs/" target="_blank">
               Docs
             </a>
