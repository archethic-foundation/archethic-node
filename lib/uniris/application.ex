defmodule Uniris.Application do
  @moduledoc false

  use Application

  alias Uniris.Account.Supervisor, as: AccountSupervisor
  alias Uniris.BeaconChain.Supervisor, as: BeaconChainSupervisor
  alias Uniris.Bootstrap
  alias Uniris.Contracts.Supervisor, as: ContractsSupervisor
  alias Uniris.Crypto.Supervisor, as: CryptoSupervisor
  alias Uniris.DB.Supervisor, as: DBSupervisor
  alias Uniris.Election.Supervisor, as: ElectionSupervisor
  alias Uniris.Governance.Supervisor, as: GovernanceSupervisor
  alias Uniris.Mining.Supervisor, as: MiningSupervisor
  alias Uniris.P2P.Supervisor, as: P2PSupervisor
  alias Uniris.SelfRepair.Supervisor, as: SelfRepairSupervisor
  alias Uniris.SharedSecrets.Supervisor, as: SharedSecretsSupervisor
  alias Uniris.Telemetry.Instrumenter
  alias Uniris.TransactionChain.Supervisor, as: TransactionChainSupervisor

  alias Uniris.Utils

  alias UnirisWeb.Endpoint, as: WebEndpoint
  alias UnirisWeb.Supervisor, as: WebSupervisor

  def start(_type, _args) do
<<<<<<< HEAD
    :ok = Instrumenter.setup()

=======
>>>>>>> d724899c
    children = [
      Uniris.Telemetry,
      {Registry, keys: :duplicate, name: Uniris.PubSubRegistry},
      DBSupervisor,
      TransactionChainSupervisor,
      CryptoSupervisor,
      ElectionSupervisor,
      P2PSupervisor,
      MiningSupervisor,
      ContractsSupervisor,
      BeaconChainSupervisor,
      SharedSecretsSupervisor,
      AccountSupervisor,
      GovernanceSupervisor,
      SelfRepairSupervisor,
      WebSupervisor,
      Bootstrap,
      {Task.Supervisor, name: Uniris.TaskSupervisor}
    ]

    opts = [strategy: :rest_for_one, name: Uniris.Supervisor]
    Supervisor.start_link(Utils.configurable_children(children), opts)
  end

  def config_change(changed, _new, removed) do
    # Tell Phoenix to update the endpoint configuration
    # whenever the application is updated.
    WebEndpoint.config_change(changed, removed)
    :ok
  end
end<|MERGE_RESOLUTION|>--- conflicted
+++ resolved
@@ -24,11 +24,8 @@
   alias UnirisWeb.Supervisor, as: WebSupervisor
 
   def start(_type, _args) do
-<<<<<<< HEAD
     :ok = Instrumenter.setup()
 
-=======
->>>>>>> d724899c
     children = [
       Uniris.Telemetry,
       {Registry, keys: :duplicate, name: Uniris.PubSubRegistry},
