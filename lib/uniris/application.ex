defmodule Uniris.Application do
  @moduledoc false

  use Application

  alias Uniris.Account.Supervisor, as: AccountSupervisor
  alias Uniris.BeaconChain.Supervisor, as: BeaconChainSupervisor
  alias Uniris.Bootstrap
  alias Uniris.Contracts.Supervisor, as: ContractsSupervisor
  alias Uniris.Crypto.Supervisor, as: CryptoSupervisor
  alias Uniris.DB.Supervisor, as: DBSupervisor
  alias Uniris.Election.Supervisor, as: ElectionSupervisor
  alias Uniris.Governance.Supervisor, as: GovernanceSupervisor
  alias Uniris.Mining.Supervisor, as: MiningSupervisor

  alias Uniris.Networking

  alias Uniris.P2P.Supervisor, as: P2PSupervisor

  alias Uniris.SelfRepair.Supervisor, as: SelfRepairSupervisor
  alias Uniris.SharedSecrets.Supervisor, as: SharedSecretsSupervisor
  alias Uniris.TransactionChain.Supervisor, as: TransactionChainSupervisor

  alias Uniris.Utils

  alias UnirisWeb.Endpoint, as: WebEndpoint
  alias UnirisWeb.Supervisor, as: WebSupervisor

  require Logger

  def start(_type, _args) do
    p2p_endpoint_conf = Application.get_env(:uniris, Uniris.P2P.Endpoint)

    port = Keyword.fetch!(p2p_endpoint_conf, :port)
    Logger.info("Try to open the port #{port}")
    port = Networking.try_open_port(port, true)

    transport = Keyword.get(p2p_endpoint_conf, :transport, :tcp)

    children = [
      Uniris.Telemetry,
      {Registry, keys: :duplicate, name: Uniris.PubSubRegistry},
      DBSupervisor,
      TransactionChainSupervisor,
      CryptoSupervisor,
      ElectionSupervisor,
      {P2PSupervisor, port: port},
      MiningSupervisor,
      ContractsSupervisor,
      BeaconChainSupervisor,
      SharedSecretsSupervisor,
      AccountSupervisor,
      GovernanceSupervisor,
      SelfRepairSupervisor,
      WebSupervisor,
<<<<<<< HEAD
      Bootstrap,
      {Task.Supervisor, name: Uniris.TaskSupervisor},
      Uniris.Oracles.Supervisor
=======
      {Bootstrap, port: port, transport: transport},
      {Task.Supervisor, name: Uniris.TaskSupervisor}
>>>>>>> 6d2e8e5f
    ]

    opts = [strategy: :rest_for_one, name: Uniris.Supervisor]
    Supervisor.start_link(Utils.configurable_children(children), opts)
  end

  def config_change(changed, _new, removed) do
    # Tell Phoenix to update the endpoint configuration
    # whenever the application is updated.
    WebEndpoint.config_change(changed, removed)
    :ok
  end
end<|MERGE_RESOLUTION|>--- conflicted
+++ resolved
@@ -53,14 +53,9 @@
       GovernanceSupervisor,
       SelfRepairSupervisor,
       WebSupervisor,
-<<<<<<< HEAD
-      Bootstrap,
+      {Bootstrap, port: port, transport: transport},
       {Task.Supervisor, name: Uniris.TaskSupervisor},
       Uniris.Oracles.Supervisor
-=======
-      {Bootstrap, port: port, transport: transport},
-      {Task.Supervisor, name: Uniris.TaskSupervisor}
->>>>>>> 6d2e8e5f
     ]
 
     opts = [strategy: :rest_for_one, name: Uniris.Supervisor]
