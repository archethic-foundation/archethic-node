defmodule Uniris.BeaconChain.Subset do
  @moduledoc """
  Represents a beacon slot running inside a process
  waiting to receive transactions to register in a beacon slot
  """

  alias Uniris.BeaconChain.Slot
  alias Uniris.BeaconChain.Slot.EndOfNodeSync
  alias Uniris.BeaconChain.Slot.TransactionSummary
<<<<<<< HEAD
  alias Uniris.P2P
  alias Uniris.P2P.Message.Ok
=======
  alias Uniris.BeaconChain.Subset.Seal
>>>>>>> 9fc0f035

  alias Uniris.Crypto

  alias __MODULE__.Seal
  alias __MODULE__.SlotConsensus

  alias Uniris.BeaconChain.SubsetRegistry

  use GenServer

  require Logger

  def start_link(opts) do
    subset = Keyword.get(opts, :subset)
    GenServer.start_link(__MODULE__, [subset], name: via_tuple(subset))
  end

  @doc """
  Add transaction summary to the current slot for the given subset
  """
  @spec add_transaction_summary(subset :: binary(), TransactionSummary.t()) :: :ok
  def add_transaction_summary(subset, tx_summary = %TransactionSummary{})
      when is_binary(subset) do
    GenServer.call(via_tuple(subset), {:add_transaction_summary, tx_summary})
  end

  @doc """
  Add an end of synchronization to the current slot for the given subset
  """
  @spec add_end_of_node_sync(subset :: binary(), EndOfNodeSync.t()) :: :ok
  def add_end_of_node_sync(subset, end_of_node_sync = %EndOfNodeSync{}) when is_binary(subset) do
    GenServer.call(via_tuple(subset), {:add_end_of_node_sync, end_of_node_sync})
  end

  @doc """
  Add the beacon slot proof for validation
  """
  @spec add_slot_proof(binary(), binary(), Crypto.key(), binary()) :: :ok
  def add_slot_proof(subset, digest, node_public_key, signature)
      when is_binary(subset) and is_binary(digest) and is_binary(node_public_key) and
             is_binary(signature) do
    GenServer.cast(via_tuple(subset), {:add_slot_proof, digest, node_public_key, signature})
  end

  defp via_tuple(subset) do
    {:via, Registry, {SubsetRegistry, subset}}
  end

  def init([subset]) do
    {:ok,
     %{
       subset: subset,
       current_slot: %Slot{subset: subset},
       previous_slot: nil
     }}
  end

  def handle_call(
        {:add_transaction_summary,
         tx_summary = %TransactionSummary{address: address, type: type}},
        _from,
        state = %{current_slot: current_slot, subset: subset}
      ) do
    nodes =
      Enum.filter(P2P.list_nodes(), fn x -> :binary.part(x.first_public_key, 0, 1) == subset end)

    p2p_view_available =
      nodes
      |> Task.async_stream(fn node -> P2P.send_message(node, %Ok{}) end)
      |> Enum.map(fn {:ok, result} -> result end)

    if Slot.has_transaction?(current_slot, address) do
      {:reply, :ok, state}
    else
      current_slot = Slot.add_transaction_summary(current_slot, tx_summary)

      Logger.info("Transaction #{type}@#{Base.encode16(address)} added to the beacon chain",
        beacon_subset: Base.encode16(subset)
      )

<<<<<<< HEAD
      current_slot = Slot.add_transaction_summary(current_slot, tx_summary)
      {:reply, :ok, %{state | current_slot: current_slot, p2p_view_available: p2p_view_available}}
=======
      {:reply, :ok, %{state | current_slot: current_slot}}
>>>>>>> 9fc0f035
    end
  end

  def handle_call(
        {:add_end_of_node_sync, end_of_sync = %EndOfNodeSync{public_key: node_public_key}},
        _from,
        state = %{current_slot: current_slot, subset: subset}
      ) do
    Logger.info(
      "Node #{Base.encode16(node_public_key)} synchronization ended added to the beacon chain",
      beacon_subset: Base.encode16(subset)
    )

    current_slot = Slot.add_end_of_node_sync(current_slot, end_of_sync)
    {:reply, :ok, %{state | current_slot: current_slot}}
  end

  def handle_cast(
        {:add_slot_proof, digest, node_public_key, signature},
        state
      ) do
    case Map.fetch(state, :consensus_worker) do
      {:ok, pid} ->
        SlotConsensus.add_slot_proof(pid, digest, node_public_key, signature)
        {:noreply, state}

      _ ->
        {:noreply, state}
    end
  end

  def handle_info(
        {:create_slot, slot_time},
        state = %{
          subset: subset,
          current_slot: current_slot
        }
      ) do
    new_state =
      state
      |> Map.put(:previous_slot, current_slot)
      |> Map.put(:current_slot, %Slot{subset: subset})
      |> Map.put(:last_slot_date, slot_time)

    if Slot.has_changes?(current_slot) do
      previous_date = Map.get(state, :last_slot_date) || DateTime.utc_now()

      current_slot =
        %{
          current_slot
          | slot_time: slot_time
        }
        |> Seal.link_to_previous_slot(previous_date)

      {:ok, consensus_worker} =
        SlotConsensus.start_link(node_public_key: Crypto.node_public_key(0), slot: current_slot)

      {:noreply, Map.put(new_state, :consensus_worker, consensus_worker)}
    else
      {:noreply, new_state}
    end
  end

  def handle_info(
        {:create_summary, summary_time},
        state = %{
          subset: subset,
          current_slot: current_slot
        }
      ) do
    Task.start(fn -> Seal.new_summary(subset, summary_time, current_slot) end)
    {:noreply, Map.delete(state, :last_slot_date)}
  end
end<|MERGE_RESOLUTION|>--- conflicted
+++ resolved
@@ -7,12 +7,9 @@
   alias Uniris.BeaconChain.Slot
   alias Uniris.BeaconChain.Slot.EndOfNodeSync
   alias Uniris.BeaconChain.Slot.TransactionSummary
-<<<<<<< HEAD
   alias Uniris.P2P
   alias Uniris.P2P.Message.Ok
-=======
   alias Uniris.BeaconChain.Subset.Seal
->>>>>>> 9fc0f035
 
   alias Uniris.Crypto
 
@@ -93,12 +90,7 @@
         beacon_subset: Base.encode16(subset)
       )
 
-<<<<<<< HEAD
-      current_slot = Slot.add_transaction_summary(current_slot, tx_summary)
       {:reply, :ok, %{state | current_slot: current_slot, p2p_view_available: p2p_view_available}}
-=======
-      {:reply, :ok, %{state | current_slot: current_slot}}
->>>>>>> 9fc0f035
     end
   end
 
