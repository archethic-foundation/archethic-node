defmodule ArchethicWeb.API.WebHostingControllerTest do
  use ArchethicCase
  use ArchethicWeb.ConnCase

  alias Archethic.P2P
  alias Archethic.P2P.Node

  alias Archethic.Crypto

<<<<<<< HEAD
  alias Archethic.P2P.Message.GetLastTransaction
  alias Archethic.P2P.Message.GetTransaction
=======
  alias Archethic.P2P.Message.GetLastTransactionAddress
  alias Archethic.P2P.Message.GetTransaction
  alias Archethic.P2P.Message.LastTransactionAddress
>>>>>>> 41c54953

  alias Archethic.TransactionChain.Transaction
  alias Archethic.TransactionChain.TransactionData

  import Mox

  setup do
    P2P.add_and_connect_node(%Node{
      ip: {127, 0, 0, 1},
      port: 3000,
      first_public_key: Crypto.last_node_public_key(),
      last_public_key: Crypto.last_node_public_key(),
      network_patch: "AAA",
      geo_patch: "AAA",
      available?: true,
      authorized?: true,
      authorization_date: DateTime.utc_now()
    })

    :ok
  end

  describe "web_hosting/2" do
    test "should return Invalid address", %{conn: conn} do
      MockClient
      |> stub(:send_message, fn
        _, %GetLastTransactionAddress{address: address}, _ ->
          {:ok, %LastTransactionAddress{address: address}}

        _, %GetTransaction{}, _ ->
          {:error, :transaction_not_exists}
      end)

      conn1 = get(conn, "/api/web_hosting/AZERTY/")
      conn2 = get(conn, "/api/web_hosting/0123456789/")

      conn3 =
        get(
          conn,
          "/api/web_hosting/0000225496a380d5005cb68374e9b8b45d7e0f505a42f8cd61cbd43c3684c5cbacba/"
        )

      assert "Invalid address" = response(conn1, 400)
      assert "Invalid address" = response(conn2, 400)
      assert "Invalid address" = response(conn3, 400)
    end

    test "should return Invalid transaction content", %{conn: conn} do
      MockClient
      |> stub(:send_message, fn
        _, %GetLastTransactionAddress{address: address}, _ ->
          {:ok, %LastTransactionAddress{address: address}}

        _, %GetTransaction{}, _ ->
          {:ok,
           %Transaction{
             address:
               <<0, 0, 34, 84, 150, 163, 128, 213, 0, 92, 182, 131, 116, 233, 184, 180, 93, 126,
                 15, 80, 90, 66, 248, 205, 97, 203, 212, 60, 54, 132, 197, 203, 172, 186>>,
             data: %TransactionData{content: "invalid"}
           }}
      end)

      conn =
        get(
          conn,
          "/api/web_hosting/0000225496a380d5005cb68374e9b8b45d7e0f505a42f8cd61cbd43c3684c5cbacba/"
        )

      assert "Invalid transaction content" = response(conn, 400)
    end
  end

  describe "get_file/2" do
    setup do
      content = """
      {
        "index.html":{
          "encodage":"base64",
          "address":[
            "000071fbc2205f3eba39d310baf15bd89a019b0929be76b7864852cb68c9cd6502de"
          ]
        },
        "folder":{
          "hello_world.html":{
            "encodage":"base64",
            "address":[
              "000071fbc2205f3eba39d310baf15bd89a019b0929be76b7864852cb68c9cd6502de"
            ]
          }
        }
      }
      """

      content2 = """
      {
        "index.html":"PGgxPkFyY2hldGhpYzwvaDE-",
        "folder":{
          "hello_world.html":"PGgxPkhlbGxvIHdvcmxkICE8L2gxPg"
        }
      }
      """

      MockClient
<<<<<<< HEAD
      |> stub(:send_message, fn _, message, _ ->
        case message do
          %GetLastTransaction{} ->
            {:ok,
             %Transaction{
               address:
                 <<0, 0, 34, 84, 150, 163, 128, 213, 0, 92, 182, 131, 116, 233, 184, 180, 93, 126,
                   15, 80, 90, 66, 248, 205, 97, 203, 212, 60, 54, 132, 197, 203, 172, 186>>,
               data: %TransactionData{content: content}
             }}

          %GetTransaction{} ->
            {:ok,
             %Transaction{
               data: %TransactionData{content: content2}
             }}
        end
=======
      |> stub(:send_message, fn
        _, %GetLastTransactionAddress{address: address}, _ ->
          {:ok, %LastTransactionAddress{address: address}}

        _, %GetTransaction{}, _ ->
          {:ok,
           %Transaction{
             address:
               <<0, 0, 34, 84, 150, 163, 128, 213, 0, 92, 182, 131, 116, 233, 184, 180, 93, 126,
                 15, 80, 90, 66, 248, 205, 97, 203, 212, 60, 54, 132, 197, 203, 172, 186>>,
             data: %TransactionData{content: content}
           }}
>>>>>>> 41c54953
      end)

      :ok
    end

    test "should return file does not exist", %{conn: conn} do
      conn =
        get(
          conn,
          "/api/web_hosting/0000225496a380d5005cb68374e9b8b45d7e0f505a42f8cd61cbd43c3684c5cbacba/file.html"
        )

      assert "File file.html does not exist" = response(conn, 404)
    end

    test "should return default index.html file", %{conn: conn} do
      conn = put_req_header(conn, "accept-encoding", "[gzip]")

      conn =
        get(
          conn,
          "/api/web_hosting/0000225496a380d5005cb68374e9b8b45d7e0f505a42f8cd61cbd43c3684c5cbacba/"
        )

      assert "<h1>Archethic</h1>" = response(conn, 200) |> :zlib.gunzip()
    end

    test "should return selected file", %{conn: conn} do
      conn = put_req_header(conn, "accept-encoding", "[gzip]")

      conn =
        get(
          conn,
          "/api/web_hosting/0000225496a380d5005cb68374e9b8b45d7e0f505a42f8cd61cbd43c3684c5cbacba/folder/hello_world.html"
        )

      assert "<h1>Hello world !</h1>" = response(conn, 200) |> :zlib.gunzip()
    end
  end

  describe "get_file_content/3" do
    setup do
      content = """
      {
        "error.html":{
          "encodage":"gzip",
          "address":[
            "000071fbc2205f3eba39d310baf15bd89a019b0929be76b7864852cb68c9cd6502de"
          ]
        },
        "gzip.js":{
          "encodage":"base64",
          "address":[
            "000071fbc2205f3eba39d310baf15bd89a019b0929be76b7864852cb68c9cd6502de"
          ]
        },
        "unsupported.xml":{
          "encodage":"unsupported",
          "address":[
            "000071fbc2205f3eba39d310baf15bd89a019b0929be76b7864852cb68c9cd6502de"
          ]
        },
        "raw.html":{
          "address":[
            "000071fbc2205f3eba39d310baf15bd89a019b0929be76b7864852cb68c9cd6502de"
          ]
        },
        "no_content.html":{
          "unsupported":"unsupported"
        },
        "image.png":{
          "address":[
            "000071fbc2205f3eba39d310baf15bd89a019b0929be76b7864852cb68c9cd6502de"
          ]
        },
        "ungzip.png":{
          "encodage":"gzip",
          "address":[
            "000071fbc2205f3eba39d310baf15bd89a019b0929be76b7864852cb68c9cd6502de"
          ]
        }
      }
      """

      content2 = """
      {
        "error.html":"4rdHFh%2BHYoS8oLdVvbUzEVqB8Lvm7kSPnuwF0AAABYQ%3D",
        "gzip.js":"PGgxPkhlbGxvIHdvcmxkICE8L2gxPg",
        "unsupported.xml":"PGgxPkhlbGxvIHdvcmxkICE8L2gxPg",
        "raw.html":"PGgxPkhlbGxvIHdvcmxkICE8L2gxPg",
        "no_content.html":"unsupported",
        "image.png":"PGgxPkhlbGxvIHdvcmxkICE8L2gxPg",
        "ungzip.png":"H4sIAAAAAAAAA7PJMLTzSM3JyVcozy_KSVFQtNEHigAA4YcXnxYAAAA"
      }
      """

      MockClient
<<<<<<< HEAD
      |> stub(:send_message, fn _, message, _ ->
        case message do
          %GetLastTransaction{} ->
            {:ok,
             %Transaction{
               address:
                 <<0, 0, 34, 84, 150, 163, 128, 213, 0, 92, 182, 131, 116, 233, 184, 180, 93, 126,
                   15, 80, 90, 66, 248, 205, 97, 203, 212, 60, 54, 132, 197, 203, 172, 186>>,
               data: %TransactionData{content: content}
             }}

          %GetTransaction{} ->
            {:ok,
             %Transaction{
               data: %TransactionData{content: content2}
             }}
        end
=======
      |> stub(:send_message, fn
        _, %GetLastTransactionAddress{address: address}, _ ->
          {:ok, %LastTransactionAddress{address: address}}

        _, %GetTransaction{}, _ ->
          {:ok,
           %Transaction{
             address:
               <<0, 0, 34, 84, 150, 163, 128, 213, 0, 92, 182, 131, 116, 233, 184, 180, 93, 126,
                 15, 80, 90, 66, 248, 205, 97, 203, 212, 60, 54, 132, 197, 203, 172, 186>>,
             data: %TransactionData{content: content}
           }}
>>>>>>> 41c54953
      end)

      :ok
    end

    test "should return Invalid file encodage", %{conn: conn} do
      conn =
        get(
          conn,
          "/api/web_hosting/0000225496a380d5005cb68374e9b8b45d7e0f505a42f8cd61cbd43c3684c5cbacba/error.html"
        )

      assert "Invalid file encodage" = response(conn, 400)
    end

    test "should return Cannot find file content", %{conn: conn} do
      conn =
        get(
          conn,
          "/api/web_hosting/0000225496a380d5005cb68374e9b8b45d7e0f505a42f8cd61cbd43c3684c5cbacba/no_content.html"
        )

      assert "Cannot find file content" = response(conn, 400)
    end

    test "should return decoded file content", %{conn: conn} do
      conn =
        get(
          conn,
          "/api/web_hosting/0000225496a380d5005cb68374e9b8b45d7e0f505a42f8cd61cbd43c3684c5cbacba/gzip.js"
        )

      assert "<h1>Hello world !</h1>" = response(conn, 200)
    end

    test "should return gzipped file content", %{conn: conn} do
      conn = put_req_header(conn, "accept-encoding", "[gzip]")

      conn =
        get(
          conn,
          "/api/web_hosting/0000225496a380d5005cb68374e9b8b45d7e0f505a42f8cd61cbd43c3684c5cbacba/ungzip.png"
        )

      assert "<h1>Hello world !</h1>" = response(conn, 200) |> :zlib.gunzip()
    end

    test "should return ungzipped file content", %{conn: conn} do
      conn =
        get(
          conn,
          "/api/web_hosting/0000225496a380d5005cb68374e9b8b45d7e0f505a42f8cd61cbd43c3684c5cbacba/ungzip.png"
        )

      assert "<h1>Hello world !</h1>" = response(conn, 200)
    end

    test "should return raw file content", %{conn: conn} do
      conn1 =
        get(
          conn,
          "/api/web_hosting/0000225496a380d5005cb68374e9b8b45d7e0f505a42f8cd61cbd43c3684c5cbacba/raw.html"
        )

      conn2 =
        get(
          conn,
          "/api/web_hosting/0000225496a380d5005cb68374e9b8b45d7e0f505a42f8cd61cbd43c3684c5cbacba/unsupported.xml"
        )

      assert "<h1>Hello world !</h1>" = response(conn1, 200)
      assert "<h1>Hello world !</h1>" = response(conn2, 200)
    end

    test "should return good file content-type", %{conn: conn} do
      conn1 =
        get(
          conn,
          "/api/web_hosting/0000225496a380d5005cb68374e9b8b45d7e0f505a42f8cd61cbd43c3684c5cbacba/raw.html"
        )

      conn2 =
        get(
          conn,
          "/api/web_hosting/0000225496a380d5005cb68374e9b8b45d7e0f505a42f8cd61cbd43c3684c5cbacba/unsupported.xml"
        )

      conn3 =
        get(
          conn,
          "/api/web_hosting/0000225496a380d5005cb68374e9b8b45d7e0f505a42f8cd61cbd43c3684c5cbacba/gzip.js"
        )

      conn4 =
        get(
          conn,
          "/api/web_hosting/0000225496a380d5005cb68374e9b8b45d7e0f505a42f8cd61cbd43c3684c5cbacba/image.png"
        )

      assert ["text/html; charset=utf-8"] = get_resp_header(conn1, "content-type")
      assert ["text/xml; charset=utf-8"] = get_resp_header(conn2, "content-type")
      assert ["text/javascript; charset=utf-8"] = get_resp_header(conn3, "content-type")
      assert ["image/png; charset=utf-8"] = get_resp_header(conn4, "content-type")
    end
  end

  describe "get_file_content/3 with address_content" do
    setup do
      content = """
      {
        "address_content.png":{
          "encodage":"gzip",
          "address":[
            "000071fbc2205f3eba39d310baf15bd89a019b0929be76b7864852cb68c9cd6502de"
          ]
        },
        "concat_content.png":{
          "encodage":"gzip",
          "address":[
            "000071fbc2205f3eba39d310baf15bd89a019b0929be76b7864852cb68c9cd6502de",
            "0000e363f156fc5185217433d986f59d9fe245226287c2dd94b1ac57ffb6df7928aa"
          ]
        }
      }
      """

      content2 = """
        {
          "concat_content.png":"H4sIAAAAAAAAA7PJMLTzSM3JyVcozy_",
          "address_content.png":"H4sIAAAAAAAAA7PJMLTzSM3JyVcozy_KSVFQtNEHigAA4YcXnxYAAAA"
        }
      """

      content3 = """
        {"concat_content.png":"KSVFQtNEHigAA4YcXnxYAAAA"}
      """

      MockClient
      |> stub(:send_message, fn _, message, _ ->
        case message do
          %GetLastTransaction{} ->
            {:ok,
             %Transaction{
               address:
                 <<0, 0, 34, 84, 150, 163, 128, 213, 0, 92, 182, 131, 116, 233, 184, 180, 93, 126,
                   15, 80, 90, 66, 248, 205, 97, 203, 212, 60, 54, 132, 197, 203, 172, 186>>,
               data: %TransactionData{content: content}
             }}

          %GetTransaction{
            address:
              <<0, 0, 113, 251, 194, 32, 95, 62, 186, 57, 211, 16, 186, 241, 91, 216, 154, 1, 155,
                9, 41, 190, 118, 183, 134, 72, 82, 203, 104, 201, 205, 101, 2, 222>>
          } ->
            {:ok,
             %Transaction{
               data: %TransactionData{content: content2}
             }}

          %GetTransaction{
            address:
              <<0, 0, 227, 99, 241, 86, 252, 81, 133, 33, 116, 51, 217, 134, 245, 157, 159, 226,
                69, 34, 98, 135, 194, 221, 148, 177, 172, 87, 255, 182, 223, 121, 40, 170>>
          } ->
            {:ok,
             %Transaction{
               data: %TransactionData{content: content3}
             }}
        end
      end)

      :ok
    end

    test "should return content at specified addresses", %{conn: conn} do
      conn =
        get(
          conn,
          "/api/web_hosting/0000225496a380d5005cb68374e9b8b45d7e0f505a42f8cd61cbd43c3684c5cbacba/address_content.png"
        )

      assert "<h1>Hello world !</h1>" = response(conn, 200)
    end

    test "should return concatened content at specified addresses", %{conn: conn} do
      conn =
        get(
          conn,
          "/api/web_hosting/0000225496a380d5005cb68374e9b8b45d7e0f505a42f8cd61cbd43c3684c5cbacba/concat_content.png"
        )

      assert "<h1>Hello world !</h1>" = response(conn, 200)
    end
  end

  describe "get_cache/3" do
    test "should return 304 status if file is cached in browser", %{conn: conn} do
      content = """
      {
        "folder":{
          "hello_world.html":{
            "encodage":"base64",
            "address":[
              "000071fbc2205f3eba39d310baf15bd89a019b0929be76b7864852cb68c9cd6502de"
            ]
          }
        }
      }
      """

      content2 = """
      {
        "folder":{
          "hello_world.html":"PGgxPkhlbGxvIHdvcmxkICE8L2gxPg"
        }
      }
      """

      MockClient
<<<<<<< HEAD
      |> stub(:send_message, fn _, message, _ ->
        case message do
          %GetLastTransaction{} ->
            {:ok,
             %Transaction{
               address:
                 <<0, 0, 34, 84, 150, 163, 128, 213, 0, 92, 182, 131, 116, 233, 184, 180, 93, 126,
                   15, 80, 90, 66, 248, 205, 97, 203, 212, 60, 54, 132, 197, 203, 172, 186>>,
               data: %TransactionData{content: content}
             }}

          %GetTransaction{} ->
            {:ok,
             %Transaction{
               data: %TransactionData{content: content2}
             }}
        end
=======
      |> stub(:send_message, fn
        _, %GetLastTransactionAddress{address: address}, _ ->
          {:ok, %LastTransactionAddress{address: address}}

        _, %GetTransaction{}, _ ->
          {:ok,
           %Transaction{
             address:
               <<0, 0, 34, 84, 150, 163, 128, 213, 0, 92, 182, 131, 116, 233, 184, 180, 93, 126,
                 15, 80, 90, 66, 248, 205, 97, 203, 212, 60, 54, 132, 197, 203, 172, 186>>,
             data: %TransactionData{content: content}
           }}
>>>>>>> 41c54953
      end)

      conn1 =
        get(
          conn,
          "/api/web_hosting/0000225496a380d5005cb68374e9b8b45d7e0f505a42f8cd61cbd43c3684c5cbacba/folder/hello_world.html"
        )

      etag = get_resp_header(conn1, "etag") |> Enum.at(0)

      assert "0000225496a380d5005cb68374e9b8b45d7e0f505a42f8cd61cbd43c3684c5cbacbafolder/hello_world.html" =
               etag

      conn2 =
        get(
          conn |> put_req_header("if-none-match", etag),
          "/api/web_hosting/0000225496a380d5005cb68374e9b8b45d7e0f505a42f8cd61cbd43c3684c5cbacba/folder/hello_world.html"
        )

      assert "" = response(conn2, 304)
    end
  end
end<|MERGE_RESOLUTION|>--- conflicted
+++ resolved
@@ -7,14 +7,8 @@
 
   alias Archethic.Crypto
 
-<<<<<<< HEAD
   alias Archethic.P2P.Message.GetLastTransaction
   alias Archethic.P2P.Message.GetTransaction
-=======
-  alias Archethic.P2P.Message.GetLastTransactionAddress
-  alias Archethic.P2P.Message.GetTransaction
-  alias Archethic.P2P.Message.LastTransactionAddress
->>>>>>> 41c54953
 
   alias Archethic.TransactionChain.Transaction
   alias Archethic.TransactionChain.TransactionData
@@ -119,7 +113,6 @@
       """
 
       MockClient
-<<<<<<< HEAD
       |> stub(:send_message, fn _, message, _ ->
         case message do
           %GetLastTransaction{} ->
@@ -137,20 +130,6 @@
                data: %TransactionData{content: content2}
              }}
         end
-=======
-      |> stub(:send_message, fn
-        _, %GetLastTransactionAddress{address: address}, _ ->
-          {:ok, %LastTransactionAddress{address: address}}
-
-        _, %GetTransaction{}, _ ->
-          {:ok,
-           %Transaction{
-             address:
-               <<0, 0, 34, 84, 150, 163, 128, 213, 0, 92, 182, 131, 116, 233, 184, 180, 93, 126,
-                 15, 80, 90, 66, 248, 205, 97, 203, 212, 60, 54, 132, 197, 203, 172, 186>>,
-             data: %TransactionData{content: content}
-           }}
->>>>>>> 41c54953
       end)
 
       :ok
@@ -248,7 +227,6 @@
       """
 
       MockClient
-<<<<<<< HEAD
       |> stub(:send_message, fn _, message, _ ->
         case message do
           %GetLastTransaction{} ->
@@ -266,20 +244,6 @@
                data: %TransactionData{content: content2}
              }}
         end
-=======
-      |> stub(:send_message, fn
-        _, %GetLastTransactionAddress{address: address}, _ ->
-          {:ok, %LastTransactionAddress{address: address}}
-
-        _, %GetTransaction{}, _ ->
-          {:ok,
-           %Transaction{
-             address:
-               <<0, 0, 34, 84, 150, 163, 128, 213, 0, 92, 182, 131, 116, 233, 184, 180, 93, 126,
-                 15, 80, 90, 66, 248, 205, 97, 203, 212, 60, 54, 132, 197, 203, 172, 186>>,
-             data: %TransactionData{content: content}
-           }}
->>>>>>> 41c54953
       end)
 
       :ok
@@ -499,7 +463,6 @@
       """
 
       MockClient
-<<<<<<< HEAD
       |> stub(:send_message, fn _, message, _ ->
         case message do
           %GetLastTransaction{} ->
@@ -517,20 +480,6 @@
                data: %TransactionData{content: content2}
              }}
         end
-=======
-      |> stub(:send_message, fn
-        _, %GetLastTransactionAddress{address: address}, _ ->
-          {:ok, %LastTransactionAddress{address: address}}
-
-        _, %GetTransaction{}, _ ->
-          {:ok,
-           %Transaction{
-             address:
-               <<0, 0, 34, 84, 150, 163, 128, 213, 0, 92, 182, 131, 116, 233, 184, 180, 93, 126,
-                 15, 80, 90, 66, 248, 205, 97, 203, 212, 60, 54, 132, 197, 203, 172, 186>>,
-             data: %TransactionData{content: content}
-           }}
->>>>>>> 41c54953
       end)
 
       conn1 =
