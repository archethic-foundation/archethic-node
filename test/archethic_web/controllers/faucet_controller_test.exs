--- conflicted
+++ resolved
@@ -147,14 +147,10 @@
           {:ok, %Ok{}}
 
         _, %GetGenesisAddress{}, _ ->
-<<<<<<< HEAD
-          {:ok, %GenesisAddress{address: tx.address}}
+          {:ok, %GenesisAddress{address: tx.address, timestamp: DateTime.utc_now()}}
 
         _, %Archethic.P2P.Message.ListNodes{}, _ ->
           {:ok, %Archethic.P2P.Message.NodeList{nodes: Archethic.P2P.list_nodes()}}
-=======
-          {:ok, %GenesisAddress{address: tx.address, timestamp: DateTime.utc_now()}}
->>>>>>> 6f986f06
       end)
 
       faucet_requests =
