--- conflicted
+++ resolved
@@ -1,365 +1,353 @@
-defmodule Uniris.Contracts.WorkerTest do
-  use UnirisCase
-
-  alias Uniris.Contracts.Contract
-  alias Uniris.Contracts.Contract.Constants
-
-  alias Uniris.Contracts.Interpreter
-
-  alias Uniris.Contracts.Worker
-
-  alias Uniris.ContractRegistry
-
-  alias Uniris.Crypto
-
-  alias Uniris.P2P
-  alias Uniris.P2P.Batcher
-  alias Uniris.P2P.Message.BatchRequests
-  alias Uniris.P2P.Message.BatchResponses
-  alias Uniris.P2P.Message.Ok
-  alias Uniris.P2P.Message.StartMining
-  alias Uniris.P2P.Node
-
-  alias Uniris.TransactionChain.Transaction
-  alias Uniris.TransactionChain.TransactionData
-  alias Uniris.TransactionChain.TransactionData.Ledger
-  alias Uniris.TransactionChain.TransactionData.UCOLedger
-  alias Uniris.TransactionChain.TransactionData.UCOLedger.Transfer
-
-  import Mox
-
-  setup do
-    start_supervised!(Batcher)
-
-    P2P.add_node(%Node{
-      ip: {127, 0, 0, 1},
-      port: 3000,
-      first_public_key: Crypto.node_public_key(0),
-      last_public_key: Crypto.node_public_key(0),
-      geo_patch: "AAA",
-      network_patch: "AAA",
-      available?: true,
-      authorized?: true,
-      authorization_date: DateTime.utc_now()
-    })
-
-    me = self()
-
-    MockClient
-    |> stub(:send_message, fn
-      _, %BatchRequests{requests: [%StartMining{transaction: tx}]}, _ ->
-        send(me, {:transaction_sent, tx})
-        {:ok, %BatchResponses{responses: [{0, %Ok{}}]}}
-    end)
-
-    aes_key = :crypto.strong_rand_bytes(32)
-    transaction_seed = :crypto.strong_rand_bytes(32)
-
-    {pub, _} = Crypto.derive_keypair(transaction_seed, 1)
-    next_address = Crypto.hash(pub)
-
-    secret = Crypto.aes_encrypt(transaction_seed, aes_key)
-
-    constants = [
-      address: "@SC1",
-      authorized_keys: %{
-        Crypto.storage_nonce_public_key() =>
-          Crypto.ec_encrypt(aes_key, Crypto.storage_nonce_public_key())
-      },
-      secret: secret,
-      content: "",
-      uco_transferred: 0.0,
-      nft_transferred: 0.0
-    ]
-
-    expected_tx = %Transaction{
-      address: next_address,
-      type: :transfer,
-      data: %TransactionData{
-        ledger: %Ledger{
-          uco: %UCOLedger{
-            transfers: [
-              %Transfer{
-                to:
-                  <<127, 102, 97, 172, 226, 130, 249, 71, 172, 162, 239, 148, 125, 1, 189, 220,
-                    144, 198, 95, 9, 238, 130, 139, 218, 222, 46, 62, 212, 37, 132, 112, 179>>,
-                amount: 10.04
-              }
-            ]
-          }
-        }
-      }
-    }
-
-    {:ok, %{constants: constants, expected_tx: expected_tx}}
-  end
-
-  describe "start_link/1" do
-    test "should spawn a process accessible by its address", %{constants: constants} do
-      contract = %Contract{constants: %Constants{contract: constants}}
-      {:ok, pid} = Worker.start_link(contract)
-      assert Process.alive?(pid)
-      %{contract: ^contract} = :sys.get_state(pid)
-
-      assert [{^pid, _}] = Registry.lookup(ContractRegistry, "@SC1")
-    end
-
-    test "should schedule a timer for a an datetime trigger", %{
-      constants: constants,
-      expected_tx: expected_tx
-    } do
-      code = """
-      condition inherit,
-        uco_transfers: %{ "7F6661ACE282F947ACA2EF947D01BDDC90C65F09EE828BDADE2E3ED4258470B3": 10.04}
-
-      actions triggered_by: datetime, at: #{
-        DateTime.utc_now() |> DateTime.add(1) |> DateTime.to_unix()
-      } do
-        set_type transfer
-        add_uco_transfer to: \"7F6661ACE282F947ACA2EF947D01BDDC90C65F09EE828BDADE2E3ED4258470B3\", amount: 10.04
-      end
-      """
-
-      {:ok, contract} = Interpreter.parse(code)
-
-      contract = %{
-        contract
-        | constants: %Constants{contract: Keyword.put(constants, :code, code)}
-      }
-
-      {:ok, _pid} = Worker.start_link(contract)
-
-      receive do
-        {:transaction_sent, tx} ->
-          assert tx.address == expected_tx.address
-          assert tx.data.code == code
-      after
-        3_000 ->
-          raise "Timeout"
-      end
-    end
-
-    test "should schedule a timer for a an interval trigger", %{
-      constants: constants,
-      expected_tx: expected_tx
-    } do
-      code = """
-      condition inherit,
-        uco_transfers: %{ "7F6661ACE282F947ACA2EF947D01BDDC90C65F09EE828BDADE2E3ED4258470B3": 10.04}
-
-      actions triggered_by: interval, at: "* * * * * *" do
-        set_type transfer
-        add_uco_transfer to: \"7F6661ACE282F947ACA2EF947D01BDDC90C65F09EE828BDADE2E3ED4258470B3\", amount: 10.04
-      end
-      """
-
-      {:ok, contract} = Interpreter.parse(code)
-
-      contract = %{
-        contract
-        | constants: %Constants{contract: Keyword.put(constants, :code, code)}
-      }
-
-      {:ok, _pid} = Worker.start_link(contract)
-
-      receive do
-        {:transaction_sent, tx} ->
-          assert tx.address == expected_tx.address
-          assert tx.data.code == code
-
-          receive do
-            {:transaction_sent, tx} ->
-              assert tx.address == expected_tx.address
-              assert tx.data.code == code
-          after
-            3_000 ->
-              raise "Timeout"
-          end
-      after
-        3_000 ->
-          raise "Timeout"
-      end
-    end
-  end
-
-  describe "execute/2" do
-    test "should return an error when not transaction trigger has been defined", %{
-      constants: constants = [{:address, contract_address} | _]
-    } do
-      contract = %Contract{
-        constants: %Constants{contract: constants}
-      }
-
-      {:ok, _pid} = Worker.start_link(contract)
-
-      assert {:error, :no_transaction_trigger} =
-               Worker.execute(contract_address, %Transaction{address: "@Alice2"})
-
-      refute_receive {:transaction_sent, _}
-    end
-
-    test "should execute a transaction trigger code using an incoming transaction", %{
-      constants: constants = [{:address, contract_address} | _],
-      expected_tx: expected_tx
-    } do
-      code = """
-      condition inherit,
-        uco_transfers: %{ "7F6661ACE282F947ACA2EF947D01BDDC90C65F09EE828BDADE2E3ED4258470B3": 10.04}
-
-      actions triggered_by: transaction do
-        set_type transfer
-        add_uco_transfer to: \"7F6661ACE282F947ACA2EF947D01BDDC90C65F09EE828BDADE2E3ED4258470B3\", amount: 10.04
-      end
-      """
-
-      {:ok, contract} = Interpreter.parse(code)
-
-      contract = %{
-        contract
-        | constants: %Constants{contract: Keyword.put(constants, :code, code)}
-      }
-
-      {:ok, _pid} = Worker.start_link(contract)
-
-      assert :ok =
-               Worker.execute(contract_address, %Transaction{
-                 address: "@Bob3",
-                 data: %TransactionData{}
-               })
-
-      receive do
-        {:transaction_sent, tx} ->
-          assert tx.address == expected_tx.address
-          assert tx.data.ledger == expected_tx.data.ledger
-          assert tx.data.code == code
-      after
-        3_000 ->
-          raise "Timeout"
-      end
-    end
-
-    test "should check transaction condition before to execute a transaction trigger code using an incoming transaction",
-         %{
-           constants: constants = [{:address, contract_address} | _],
-           expected_tx: expected_tx
-         } do
-      code = """
-      condition transaction: regex_match?(content, \"^Mr.Y|Mr.X{1}$\")
-
-      condition inherit,
-        uco_transfers: %{ "7F6661ACE282F947ACA2EF947D01BDDC90C65F09EE828BDADE2E3ED4258470B3": 10.04}
-
-      actions triggered_by: transaction do
-        set_type transfer
-        add_uco_transfer to: \"7F6661ACE282F947ACA2EF947D01BDDC90C65F09EE828BDADE2E3ED4258470B3\", amount: 10.04
-      end
-      """
-
-      {:ok, contract} = Interpreter.parse(code)
-
-      contract = %{
-        contract
-        | constants: %Constants{contract: Keyword.put(constants, :code, code)}
-      }
-
-      {:ok, _pid} = Worker.start_link(contract)
-
-      assert :ok =
-               Worker.execute(contract_address, %Transaction{
-                 address: "@Bob3",
-                 data: %TransactionData{content: "Mr.X"}
-               })
-
-      receive do
-        {:transaction_sent, tx} ->
-          assert tx.address == expected_tx.address
-          assert tx.data.ledger == expected_tx.data.ledger
-          assert tx.data.code == code
-      after
-        3_000 ->
-          raise "Timeout"
-      end
-
-      assert {:error, :invalid_condition} =
-               Worker.execute(contract_address, %Transaction{
-                 address: "@Bob3",
-                 data: %TransactionData{content: "Mr.Z"}
-               })
-
-      refute_receive {:transaction_sent, _}
-    end
-
-    test "should return a different code if set in the smart contract code", %{
-      constants: constants = [{:address, contract_address} | _],
-      expected_tx: expected_tx
-    } do
-      code = ~s"""
-      condition transaction: regex_match?(content, "^Mr.Y|Mr.X{1}$")
-
-      condition inherit,
-        uco_transfers: %{ "7F6661ACE282F947ACA2EF947D01BDDC90C65F09EE828BDADE2E3ED4258470B3": 10.04}
-
-      actions triggered_by: transaction do
-        set_type transfer
-        add_uco_transfer to: "7F6661ACE282F947ACA2EF947D01BDDC90C65F09EE828BDADE2E3ED4258470B3", amount: 10.04
-        set_code "
-          condition transaction: regex_match?(content, \\"^Mr.Y|Mr.X{1}$\\")
-
-          condition inherit,
-            uco_transfers: %{ \\"7F6661ACE282F947ACA2EF947D01BDDC90C65F09EE828BDADE2E3ED4258470B3\\": 9.20}
-
-          actions triggered_by: transaction do
-            set_type transfer
-            add_uco_transfer to: \\"7F6661ACE282F947ACA2EF947D01BDDC90C65F09EE828BDADE2E3ED4258470B3\\", amount: 9.20
-          end"
-      end
-      """
-
-      {:ok, contract} = Interpreter.parse(code)
-
-      contract = %{
-        contract
-        | constants: %Constants{contract: Keyword.put(constants, :code, code)}
-      }
-
-      {:ok, _pid} = Worker.start_link(contract)
-
-      assert :ok =
-               Worker.execute(contract_address, %Transaction{
-                 address: "@Bob3",
-                 data: %TransactionData{content: "Mr.X"}
-               })
-
-      receive do
-        {:transaction_sent, tx} ->
-          assert tx.address == expected_tx.address
-          assert tx.data.ledger == expected_tx.data.ledger
-<<<<<<< HEAD
-          assert tx.data.code == "
-    condition transaction: regex_match?(content, \"^Mr.Y|Mr.X{1}$\")
-
-    condition inherit,
-      uco_transfers: %{ \"7F6661ACE282F947ACA2EF947D01BDDC90C65F09EE828BDADE2E3ED4258470B3\": 9.20}
-
-    actions triggered_by: transaction do 
-      set_type transfer
-      add_uco_transfer to: \"7F6661ACE282F947ACA2EF947D01BDDC90C65F09EE828BDADE2E3ED4258470B3\", amount: 9.20
-=======
-          assert tx.data.code == "
-    condition transaction: regex_match?(content, \"^Mr.Y|Mr.X{1}$\")
-
-    condition inherit,
-      uco_transfers: %{ \"7F6661ACE282F947ACA2EF947D01BDDC90C65F09EE828BDADE2E3ED4258470B3\": 9.20}
-
-    actions triggered_by: transaction do
-      set_type transfer
-      add_uco_transfer to: \"7F6661ACE282F947ACA2EF947D01BDDC90C65F09EE828BDADE2E3ED4258470B3\", amount: 9.20
->>>>>>> 9fc0f035
-    end"
-      after
-        3_000 ->
-          raise "Timeout"
-      end
-    end
-  end
-end+defmodule Uniris.Contracts.WorkerTest do
+  use UnirisCase
+
+  alias Uniris.Contracts.Contract
+  alias Uniris.Contracts.Contract.Constants
+
+  alias Uniris.Contracts.Interpreter
+
+  alias Uniris.Contracts.Worker
+
+  alias Uniris.ContractRegistry
+
+  alias Uniris.Crypto
+
+  alias Uniris.P2P
+  alias Uniris.P2P.Batcher
+  alias Uniris.P2P.Message.BatchRequests
+  alias Uniris.P2P.Message.BatchResponses
+  alias Uniris.P2P.Message.Ok
+  alias Uniris.P2P.Message.StartMining
+  alias Uniris.P2P.Node
+
+  alias Uniris.TransactionChain.Transaction
+  alias Uniris.TransactionChain.TransactionData
+  alias Uniris.TransactionChain.TransactionData.Ledger
+  alias Uniris.TransactionChain.TransactionData.UCOLedger
+  alias Uniris.TransactionChain.TransactionData.UCOLedger.Transfer
+
+  import Mox
+
+  setup do
+    start_supervised!(Batcher)
+
+    P2P.add_node(%Node{
+      ip: {127, 0, 0, 1},
+      port: 3000,
+      first_public_key: Crypto.node_public_key(0),
+      last_public_key: Crypto.node_public_key(0),
+      geo_patch: "AAA",
+      network_patch: "AAA",
+      available?: true,
+      authorized?: true,
+      authorization_date: DateTime.utc_now()
+    })
+
+    me = self()
+
+    MockClient
+    |> stub(:send_message, fn
+      _, %BatchRequests{requests: [%StartMining{transaction: tx}]}, _ ->
+        send(me, {:transaction_sent, tx})
+        {:ok, %BatchResponses{responses: [{0, %Ok{}}]}}
+    end)
+
+    aes_key = :crypto.strong_rand_bytes(32)
+    transaction_seed = :crypto.strong_rand_bytes(32)
+
+    {pub, _} = Crypto.derive_keypair(transaction_seed, 1)
+    next_address = Crypto.hash(pub)
+
+    secret = Crypto.aes_encrypt(transaction_seed, aes_key)
+
+    constants = [
+      address: "@SC1",
+      authorized_keys: %{
+        Crypto.storage_nonce_public_key() =>
+          Crypto.ec_encrypt(aes_key, Crypto.storage_nonce_public_key())
+      },
+      secret: secret,
+      content: "",
+      uco_transferred: 0.0,
+      nft_transferred: 0.0
+    ]
+
+    expected_tx = %Transaction{
+      address: next_address,
+      type: :transfer,
+      data: %TransactionData{
+        ledger: %Ledger{
+          uco: %UCOLedger{
+            transfers: [
+              %Transfer{
+                to:
+                  <<127, 102, 97, 172, 226, 130, 249, 71, 172, 162, 239, 148, 125, 1, 189, 220,
+                    144, 198, 95, 9, 238, 130, 139, 218, 222, 46, 62, 212, 37, 132, 112, 179>>,
+                amount: 10.04
+              }
+            ]
+          }
+        }
+      }
+    }
+
+    {:ok, %{constants: constants, expected_tx: expected_tx}}
+  end
+
+  describe "start_link/1" do
+    test "should spawn a process accessible by its address", %{constants: constants} do
+      contract = %Contract{constants: %Constants{contract: constants}}
+      {:ok, pid} = Worker.start_link(contract)
+      assert Process.alive?(pid)
+      %{contract: ^contract} = :sys.get_state(pid)
+
+      assert [{^pid, _}] = Registry.lookup(ContractRegistry, "@SC1")
+    end
+
+    test "should schedule a timer for a an datetime trigger", %{
+      constants: constants,
+      expected_tx: expected_tx
+    } do
+      code = """
+      condition inherit,
+        uco_transfers: %{ "7F6661ACE282F947ACA2EF947D01BDDC90C65F09EE828BDADE2E3ED4258470B3": 10.04}
+
+      actions triggered_by: datetime, at: #{
+        DateTime.utc_now() |> DateTime.add(1) |> DateTime.to_unix()
+      } do
+        set_type transfer
+        add_uco_transfer to: \"7F6661ACE282F947ACA2EF947D01BDDC90C65F09EE828BDADE2E3ED4258470B3\", amount: 10.04
+      end
+      """
+
+      {:ok, contract} = Interpreter.parse(code)
+
+      contract = %{
+        contract
+        | constants: %Constants{contract: Keyword.put(constants, :code, code)}
+      }
+
+      {:ok, _pid} = Worker.start_link(contract)
+
+      receive do
+        {:transaction_sent, tx} ->
+          assert tx.address == expected_tx.address
+          assert tx.data.code == code
+      after
+        3_000 ->
+          raise "Timeout"
+      end
+    end
+
+    test "should schedule a timer for a an interval trigger", %{
+      constants: constants,
+      expected_tx: expected_tx
+    } do
+      code = """
+      condition inherit,
+        uco_transfers: %{ "7F6661ACE282F947ACA2EF947D01BDDC90C65F09EE828BDADE2E3ED4258470B3": 10.04}
+
+      actions triggered_by: interval, at: "* * * * * *" do
+        set_type transfer
+        add_uco_transfer to: \"7F6661ACE282F947ACA2EF947D01BDDC90C65F09EE828BDADE2E3ED4258470B3\", amount: 10.04
+      end
+      """
+
+      {:ok, contract} = Interpreter.parse(code)
+
+      contract = %{
+        contract
+        | constants: %Constants{contract: Keyword.put(constants, :code, code)}
+      }
+
+      {:ok, _pid} = Worker.start_link(contract)
+
+      receive do
+        {:transaction_sent, tx} ->
+          assert tx.address == expected_tx.address
+          assert tx.data.code == code
+
+          receive do
+            {:transaction_sent, tx} ->
+              assert tx.address == expected_tx.address
+              assert tx.data.code == code
+          after
+            3_000 ->
+              raise "Timeout"
+          end
+      after
+        3_000 ->
+          raise "Timeout"
+      end
+    end
+  end
+
+  describe "execute/2" do
+    test "should return an error when not transaction trigger has been defined", %{
+      constants: constants = [{:address, contract_address} | _]
+    } do
+      contract = %Contract{
+        constants: %Constants{contract: constants}
+      }
+
+      {:ok, _pid} = Worker.start_link(contract)
+
+      assert {:error, :no_transaction_trigger} =
+               Worker.execute(contract_address, %Transaction{address: "@Alice2"})
+
+      refute_receive {:transaction_sent, _}
+    end
+
+    test "should execute a transaction trigger code using an incoming transaction", %{
+      constants: constants = [{:address, contract_address} | _],
+      expected_tx: expected_tx
+    } do
+      code = """
+      condition inherit,
+        uco_transfers: %{ "7F6661ACE282F947ACA2EF947D01BDDC90C65F09EE828BDADE2E3ED4258470B3": 10.04}
+
+      actions triggered_by: transaction do
+        set_type transfer
+        add_uco_transfer to: \"7F6661ACE282F947ACA2EF947D01BDDC90C65F09EE828BDADE2E3ED4258470B3\", amount: 10.04
+      end
+      """
+
+      {:ok, contract} = Interpreter.parse(code)
+
+      contract = %{
+        contract
+        | constants: %Constants{contract: Keyword.put(constants, :code, code)}
+      }
+
+      {:ok, _pid} = Worker.start_link(contract)
+
+      assert :ok =
+               Worker.execute(contract_address, %Transaction{
+                 address: "@Bob3",
+                 data: %TransactionData{}
+               })
+
+      receive do
+        {:transaction_sent, tx} ->
+          assert tx.address == expected_tx.address
+          assert tx.data.ledger == expected_tx.data.ledger
+          assert tx.data.code == code
+      after
+        3_000 ->
+          raise "Timeout"
+      end
+    end
+
+    test "should check transaction condition before to execute a transaction trigger code using an incoming transaction",
+         %{
+           constants: constants = [{:address, contract_address} | _],
+           expected_tx: expected_tx
+         } do
+      code = """
+      condition transaction: regex_match?(content, \"^Mr.Y|Mr.X{1}$\")
+
+      condition inherit,
+        uco_transfers: %{ "7F6661ACE282F947ACA2EF947D01BDDC90C65F09EE828BDADE2E3ED4258470B3": 10.04}
+
+      actions triggered_by: transaction do
+        set_type transfer
+        add_uco_transfer to: \"7F6661ACE282F947ACA2EF947D01BDDC90C65F09EE828BDADE2E3ED4258470B3\", amount: 10.04
+      end
+      """
+
+      {:ok, contract} = Interpreter.parse(code)
+
+      contract = %{
+        contract
+        | constants: %Constants{contract: Keyword.put(constants, :code, code)}
+      }
+
+      {:ok, _pid} = Worker.start_link(contract)
+
+      assert :ok =
+               Worker.execute(contract_address, %Transaction{
+                 address: "@Bob3",
+                 data: %TransactionData{content: "Mr.X"}
+               })
+
+      receive do
+        {:transaction_sent, tx} ->
+          assert tx.address == expected_tx.address
+          assert tx.data.ledger == expected_tx.data.ledger
+          assert tx.data.code == code
+      after
+        3_000 ->
+          raise "Timeout"
+      end
+
+      assert {:error, :invalid_condition} =
+               Worker.execute(contract_address, %Transaction{
+                 address: "@Bob3",
+                 data: %TransactionData{content: "Mr.Z"}
+               })
+
+      refute_receive {:transaction_sent, _}
+    end
+
+    test "should return a different code if set in the smart contract code", %{
+      constants: constants = [{:address, contract_address} | _],
+      expected_tx: expected_tx
+    } do
+      code = ~s"""
+      condition transaction: regex_match?(content, "^Mr.Y|Mr.X{1}$")
+
+      condition inherit,
+        uco_transfers: %{ "7F6661ACE282F947ACA2EF947D01BDDC90C65F09EE828BDADE2E3ED4258470B3": 10.04}
+
+      actions triggered_by: transaction do
+        set_type transfer
+        add_uco_transfer to: "7F6661ACE282F947ACA2EF947D01BDDC90C65F09EE828BDADE2E3ED4258470B3", amount: 10.04
+        set_code "
+          condition transaction: regex_match?(content, \\"^Mr.Y|Mr.X{1}$\\")
+
+          condition inherit,
+            uco_transfers: %{ \\"7F6661ACE282F947ACA2EF947D01BDDC90C65F09EE828BDADE2E3ED4258470B3\\": 9.20}
+
+          actions triggered_by: transaction do
+            set_type transfer
+            add_uco_transfer to: \\"7F6661ACE282F947ACA2EF947D01BDDC90C65F09EE828BDADE2E3ED4258470B3\\", amount: 9.20
+          end"
+      end
+      """
+
+      {:ok, contract} = Interpreter.parse(code)
+
+      contract = %{
+        contract
+        | constants: %Constants{contract: Keyword.put(constants, :code, code)}
+      }
+
+      {:ok, _pid} = Worker.start_link(contract)
+
+      assert :ok =
+               Worker.execute(contract_address, %Transaction{
+                 address: "@Bob3",
+                 data: %TransactionData{content: "Mr.X"}
+               })
+
+      receive do
+        {:transaction_sent, tx} ->
+          assert tx.address == expected_tx.address
+          assert tx.data.ledger == expected_tx.data.ledger
+          assert tx.data.code == "
+    condition transaction: regex_match?(content, \"^Mr.Y|Mr.X{1}$\")
+
+    condition inherit,
+      uco_transfers: %{ \"7F6661ACE282F947ACA2EF947D01BDDC90C65F09EE828BDADE2E3ED4258470B3\": 9.20}
+
+    actions triggered_by: transaction do
+      set_type transfer
+      add_uco_transfer to: \"7F6661ACE282F947ACA2EF947D01BDDC90C65F09EE828BDADE2E3ED4258470B3\", amount: 9.20
+    end"
+      after
+        3_000 ->
+          raise "Timeout"
+      end
+    end
+  end
+end