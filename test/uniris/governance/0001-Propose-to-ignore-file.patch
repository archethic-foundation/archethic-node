<<<<<<< HEAD
From bbb8d78601936785720d5f9099b5d7d69d57d887 Mon Sep 17 00:00:00 2001
From: uniris <uniris@uniris.io>
Date: Thu, 21 Jan 2021 16:04:09 +0200
Subject: [PATCH] Propose to ignore file

---
 .gitignore | 3 ++-
 1 file changed, 2 insertions(+), 1 deletion(-)

diff --git a/.gitignore b/.gitignore
index c2c7f3b..ba9f496 100644
--- a/.gitignore
+++ b/.gitignore
@@ -38,4 +38,5 @@ log_*
 
 /.idea/
 uniris-node.iml
-projectFilesBackup
\ No newline at end of file
+projectFilesBackup
+ignore-this-file
-- 
2.20.1

=======
From d22c859e694454833077a6c9c24da39575992ecf Mon Sep 17 00:00:00 2001
From: uniris <uniris@uniris.io>
Date: Mon, 15 Feb 2021 17:14:58 +0200
Subject: [PATCH] Propose to ignore file

---
 .gitignore | 1 +
 1 file changed, 1 insertion(+)

diff --git a/.gitignore b/.gitignore
index a9b5fed..dac4d21 100644
--- a/.gitignore
+++ b/.gitignore
@@ -37,3 +37,4 @@ log_*
 /.idea/
 uniris-node.iml
 projectFilesBackup
+ignore-this-file
-- 
2.20.1
>>>>>>> e28080d3
<|MERGE_RESOLUTION|>--- conflicted
+++ resolved
@@ -1,47 +1,21 @@
-<<<<<<< HEAD
-From bbb8d78601936785720d5f9099b5d7d69d57d887 Mon Sep 17 00:00:00 2001
-From: uniris <uniris@uniris.io>
-Date: Thu, 21 Jan 2021 16:04:09 +0200
-Subject: [PATCH] Propose to ignore file
-
----
- .gitignore | 3 ++-
- 1 file changed, 2 insertions(+), 1 deletion(-)
-
-diff --git a/.gitignore b/.gitignore
-index c2c7f3b..ba9f496 100644
---- a/.gitignore
-+++ b/.gitignore
-@@ -38,4 +38,5 @@ log_*
- 
- /.idea/
- uniris-node.iml
--projectFilesBackup
-\ No newline at end of file
-+projectFilesBackup
-+ignore-this-file
--- 
-2.20.1
-
-=======
-From d22c859e694454833077a6c9c24da39575992ecf Mon Sep 17 00:00:00 2001
-From: uniris <uniris@uniris.io>
-Date: Mon, 15 Feb 2021 17:14:58 +0200
-Subject: [PATCH] Propose to ignore file
-
----
- .gitignore | 1 +
- 1 file changed, 1 insertion(+)
-
-diff --git a/.gitignore b/.gitignore
-index a9b5fed..dac4d21 100644
---- a/.gitignore
-+++ b/.gitignore
-@@ -37,3 +37,4 @@ log_*
- /.idea/
- uniris-node.iml
- projectFilesBackup
-+ignore-this-file
--- 
-2.20.1
->>>>>>> e28080d3
+From d22c859e694454833077a6c9c24da39575992ecf Mon Sep 17 00:00:00 2001
+From: uniris <uniris@uniris.io>
+Date: Mon, 15 Feb 2021 17:14:58 +0200
+Subject: [PATCH] Propose to ignore file
+
+---
+ .gitignore | 1 +
+ 1 file changed, 1 insertion(+)
+
+diff --git a/.gitignore b/.gitignore
+index a9b5fed..dac4d21 100644
+--- a/.gitignore
++++ b/.gitignore
+@@ -37,3 +37,4 @@ log_*
+ /.idea/
+ uniris-node.iml
+ projectFilesBackup
++ignore-this-file
+-- 
+2.20.1
+