--- conflicted
+++ resolved
@@ -35,11 +35,8 @@
                  nil,
                  0.2,
                  DateTime.utc_now(),
-<<<<<<< HEAD
                  nil,
-=======
                  0,
->>>>>>> 0c00edfb
                  current_protocol_version()
                )
 
@@ -91,11 +88,8 @@
           nil,
           2.0,
           DateTime.utc_now(),
-<<<<<<< HEAD
-          nil,
-=======
+          nil,
           0,
->>>>>>> 0c00edfb
           current_protocol_version()
         )
 
@@ -137,11 +131,8 @@
           nil,
           2.0,
           DateTime.utc_now(),
-<<<<<<< HEAD
-          nil,
-=======
+          nil,
           0,
->>>>>>> 0c00edfb
           current_protocol_version()
         )
 
@@ -192,11 +183,8 @@
           nil,
           2.0,
           DateTime.utc_now(),
-<<<<<<< HEAD
-          nil,
-=======
+          nil,
           0,
->>>>>>> 0c00edfb
           current_protocol_version()
         )
 
@@ -230,11 +218,8 @@
           nil,
           2.0,
           DateTime.utc_now(),
-<<<<<<< HEAD
-          nil,
-=======
+          nil,
           0,
->>>>>>> 0c00edfb
           current_protocol_version()
         )
 
@@ -274,11 +259,7 @@
           """
         )
 
-<<<<<<< HEAD
-      fee = Fee.calculate(tx, nil, 2.0, DateTime.utc_now(), nil, current_protocol_version())
-=======
-      fee = Fee.calculate(tx, nil, 2.0, DateTime.utc_now(), 0, current_protocol_version())
->>>>>>> 0c00edfb
+      fee = Fee.calculate(tx, nil, 2.0, DateTime.utc_now(), nil, 0, current_protocol_version())
 
       nb_bytes =
         tx.data
@@ -305,15 +286,8 @@
           }
         )
 
-<<<<<<< HEAD
-      fee1 = Fee.calculate(tx, nil, 2.0, DateTime.utc_now(), nil, current_protocol_version())
-
-      fee2 = Fee.calculate(tx, nil, 10.0, DateTime.utc_now(), nil, current_protocol_version())
-=======
-      fee1 = Fee.calculate(tx, nil, 2.0, DateTime.utc_now(), 0, current_protocol_version())
-
-      fee2 = Fee.calculate(tx, nil, 10.0, DateTime.utc_now(), 0, current_protocol_version())
->>>>>>> 0c00edfb
+      fee1 = Fee.calculate(tx, nil, 2.0, DateTime.utc_now(), nil, 0, current_protocol_version())
+      fee2 = Fee.calculate(tx, nil, 10.0, DateTime.utc_now(), nil, 0, current_protocol_version())
 
       assert fee2 < fee1
     end
@@ -324,22 +298,14 @@
           type: :transfer,
           content: :crypto.strong_rand_bytes(1_000)
         )
-<<<<<<< HEAD
-        |> Fee.calculate(nil, 0.2, DateTime.utc_now(), nil, current_protocol_version())
-=======
-        |> Fee.calculate(nil, 0.2, DateTime.utc_now(), 0, current_protocol_version())
->>>>>>> 0c00edfb
+        |> Fee.calculate(nil, 0.2, DateTime.utc_now(), nil, 0, current_protocol_version())
 
       fee_tx_big =
         TransactionFactory.create_non_valided_transaction(
           type: :transfer,
           content: :crypto.strong_rand_bytes(10 * 1_000_000)
         )
-<<<<<<< HEAD
-        |> Fee.calculate(nil, 0.2, DateTime.utc_now(), nil, current_protocol_version())
-=======
-        |> Fee.calculate(nil, 0.2, DateTime.utc_now(), 0, current_protocol_version())
->>>>>>> 0c00edfb
+        |> Fee.calculate(nil, 0.2, DateTime.utc_now(), nil, 0, current_protocol_version())
 
       assert fee_tx_big > fee_tx_small
     end
@@ -348,7 +314,7 @@
       tx = TransactionFactory.create_valid_transaction([])
 
       fee_without_state =
-        Fee.calculate(tx, nil, 0.2, DateTime.utc_now(), nil, current_protocol_version())
+        Fee.calculate(tx, nil, 0.2, DateTime.utc_now(), nil, 0, current_protocol_version())
 
       encoded_state = :crypto.strong_rand_bytes(10)
 
@@ -359,6 +325,7 @@
           0.2,
           DateTime.utc_now(),
           encoded_state,
+          0,
           current_protocol_version()
         )
 
@@ -377,11 +344,7 @@
         status: :tx_output
       }
 
-<<<<<<< HEAD
-      assert 0 == Fee.calculate(tx, contract_context, 0.2, timestamp, nil, version)
-=======
-      assert 0 == Fee.calculate(tx, contract_context, 0.2, timestamp, 0, version)
->>>>>>> 0c00edfb
+      assert 0 == Fee.calculate(tx, contract_context, 0.2, timestamp, nil, 0, version)
     end
 
     test "should return fee for contract not triggered by transaction" do
@@ -396,26 +359,15 @@
         status: :tx_output
       }
 
-<<<<<<< HEAD
-      assert 0 != Fee.calculate(tx, contract_context, 0.2, timestamp, nil, version)
+      assert 0 != Fee.calculate(tx, contract_context, 0.2, timestamp, nil, 0, version)
 
       contract_context = Map.put(contract_context, :trigger, {:datetime, DateTime.utc_now()})
-      assert 0 != Fee.calculate(tx, contract_context, 0.2, timestamp, nil, version)
-=======
-      assert 0 != Fee.calculate(tx, contract_context, 0.2, timestamp, 0, version)
-
-      contract_context = Map.put(contract_context, :trigger, {:datetime, DateTime.utc_now()})
-      assert 0 != Fee.calculate(tx, contract_context, 0.2, timestamp, 0, version)
->>>>>>> 0c00edfb
+      assert 0 != Fee.calculate(tx, contract_context, 0.2, timestamp, nil, 0, version)
 
       contract_context =
         Map.put(contract_context, :trigger, {:interval, "* * * * *", DateTime.utc_now()})
 
-<<<<<<< HEAD
-      assert 0 != Fee.calculate(tx, contract_context, 0.2, timestamp, nil, version)
-=======
-      assert 0 != Fee.calculate(tx, contract_context, 0.2, timestamp, 0, version)
->>>>>>> 0c00edfb
+      assert 0 != Fee.calculate(tx, contract_context, 0.2, timestamp, nil, 0, version)
     end
 
     test "should cost more with more replication nodes" do
@@ -426,11 +378,7 @@
             uco: %UCOLedger{transfers: [%Transfer{amount: 100_000_000, to: random_address()}]}
           }
         )
-<<<<<<< HEAD
-        |> Fee.calculate(nil, 2.0, DateTime.utc_now(), nil, current_protocol_version())
-=======
-        |> Fee.calculate(nil, 2.0, DateTime.utc_now(), 0, current_protocol_version())
->>>>>>> 0c00edfb
+        |> Fee.calculate(nil, 2.0, DateTime.utc_now(), nil, 0, current_protocol_version())
 
       add_nodes(100)
 
@@ -441,11 +389,7 @@
             uco: %UCOLedger{transfers: [%Transfer{amount: 100_000_000, to: random_address()}]}
           }
         )
-<<<<<<< HEAD
-        |> Fee.calculate(nil, 2.0, DateTime.utc_now(), nil, current_protocol_version())
-=======
-        |> Fee.calculate(nil, 2.0, DateTime.utc_now(), 0, current_protocol_version())
->>>>>>> 0c00edfb
+        |> Fee.calculate(nil, 2.0, DateTime.utc_now(), nil, 0, current_protocol_version())
 
       assert tx_fee_50_nodes < tx_fee_100_nodes
     end
@@ -458,11 +402,7 @@
             uco: %UCOLedger{transfers: [%Transfer{amount: 100_000_000_000, to: random_address()}]}
           }
         )
-<<<<<<< HEAD
-        |> Fee.calculate(nil, 0.2, DateTime.utc_now(), nil, current_protocol_version())
-=======
-        |> Fee.calculate(nil, 0.2, DateTime.utc_now(), 0, current_protocol_version())
->>>>>>> 0c00edfb
+        |> Fee.calculate(nil, 0.2, DateTime.utc_now(), nil, 0, current_protocol_version())
 
       batched_tx_fee =
         TransactionFactory.create_non_valided_transaction(
@@ -474,11 +414,7 @@
             }
           }
         )
-<<<<<<< HEAD
-        |> Fee.calculate(nil, 0.2, DateTime.utc_now(), nil, current_protocol_version())
-=======
-        |> Fee.calculate(nil, 0.2, DateTime.utc_now(), 0, current_protocol_version())
->>>>>>> 0c00edfb
+        |> Fee.calculate(nil, 0.2, DateTime.utc_now(), nil, 0, current_protocol_version())
 
       assert batched_tx_fee > single_tx_fee
     end
@@ -497,11 +433,7 @@
               ]
             })
         )
-<<<<<<< HEAD
-        |> Fee.calculate(nil, 2.0, DateTime.utc_now(), nil, current_protocol_version())
-=======
-        |> Fee.calculate(nil, 2.0, DateTime.utc_now(), 0, current_protocol_version())
->>>>>>> 0c00edfb
+        |> Fee.calculate(nil, 2.0, DateTime.utc_now(), nil, 0, current_protocol_version())
 
       fee2 =
         TransactionFactory.create_non_valided_transaction(
@@ -519,11 +451,7 @@
               ]
             })
         )
-<<<<<<< HEAD
-        |> Fee.calculate(nil, 2.0, DateTime.utc_now(), nil, current_protocol_version())
-=======
-        |> Fee.calculate(nil, 2.0, DateTime.utc_now(), 0, current_protocol_version())
->>>>>>> 0c00edfb
+        |> Fee.calculate(nil, 2.0, DateTime.utc_now(), nil, 0, current_protocol_version())
 
       assert fee2 > fee1
     end
@@ -534,11 +462,7 @@
           type: :token,
           content: Jason.encode!(%{type: "fungible"})
         )
-<<<<<<< HEAD
-        |> Fee.calculate(nil, 2.0, DateTime.utc_now(), nil, current_protocol_version())
-=======
-        |> Fee.calculate(nil, 2.0, DateTime.utc_now(), 0, current_protocol_version())
->>>>>>> 0c00edfb
+        |> Fee.calculate(nil, 2.0, DateTime.utc_now(), nil, 0, current_protocol_version())
 
       fee2 =
         TransactionFactory.create_non_valided_transaction(
@@ -553,11 +477,7 @@
               ]
             })
         )
-<<<<<<< HEAD
-        |> Fee.calculate(nil, 2.0, DateTime.utc_now(), nil, current_protocol_version())
-=======
-        |> Fee.calculate(nil, 2.0, DateTime.utc_now(), 0, current_protocol_version())
->>>>>>> 0c00edfb
+        |> Fee.calculate(nil, 2.0, DateTime.utc_now(), nil, 0, current_protocol_version())
 
       assert fee2 > fee1
     end
@@ -583,11 +503,8 @@
             nil,
             2.0,
             DateTime.utc_now(),
-<<<<<<< HEAD
             nil,
-=======
             0,
->>>>>>> 0c00edfb
             current_protocol_version()
           )
 
@@ -605,11 +522,8 @@
             nil,
             2.0,
             DateTime.utc_now(),
-<<<<<<< HEAD
             nil,
-=======
             0,
->>>>>>> 0c00edfb
             current_protocol_version()
           )
 
