defmodule Archethic.Mining.FeeTest do
  use ArchethicCase

  import ArchethicCase

  alias Archethic.Contracts.Contract

  alias Archethic.Mining.Fee

  alias Archethic.P2P
  alias Archethic.P2P.Node

<<<<<<< HEAD
  alias Archethic.TransactionChain.Transaction
  alias Archethic.TransactionChain.Transaction.ValidationStamp.LedgerOperations.UnspentOutput
=======
>>>>>>> 58020148
  alias Archethic.TransactionChain.TransactionData
  alias Archethic.TransactionChain.TransactionData.Ledger
  alias Archethic.TransactionChain.TransactionData.Recipient
  alias Archethic.TransactionChain.TransactionData.UCOLedger
  alias Archethic.TransactionChain.TransactionData.UCOLedger.Transfer

  alias Archethic.TransactionFactory

  alias Archethic.Utils

  use ExUnitProperties

  describe "calculate/5" do
    setup do
      add_nodes(50)
      :ok
    end

    test "should return a fee less than amount to send for a single transfer" do
      amount = 100_000_000

      assert tx_fee =
               TransactionFactory.create_non_valided_transaction(
                 ledger: %Ledger{
                   uco: %UCOLedger{transfers: [%Transfer{amount: amount, to: random_address()}]}
                 }
               )
               |> Fee.calculate(
                 nil,
                 0.2,
                 DateTime.utc_now(),
                 current_protocol_version()
               )

      assert tx_fee < amount
    end

    test "should take token unique recipients into account (token creation)" do
      address1 = random_address()

      tx_distinct_recipients =
        TransactionFactory.create_non_valided_transaction(
          type: :token,
          content: """
          {
           "aeip": [2, 8, 19],
           "supply": 300000000,
           "type": "fungible",
           "name": "My token",
           "symbol": "MTK",
           "properties": {},
           "recipients": [
             {
               "to": "#{Base.encode16(address1)}",
               "amount": 100000000
             },
             {
               "to": "#{Base.encode16(address1)}",
               "amount": 100000000
             },
             {
               "to": "#{Base.encode16(random_address())}",
               "amount": 100000000
             },
             {
               "to": "#{Base.encode16(random_address())}",
               "amount": 100000000
             }
           ]
          }
          """,
          ledger: %Ledger{
            uco: %UCOLedger{transfers: [%Transfer{amount: 100_000_000, to: random_address()}]}
          }
        )

      fee_tx_distinct_recipients =
        Fee.calculate(
          tx_distinct_recipients,
          nil,
          2.0,
          DateTime.utc_now(),
          current_protocol_version()
        )

      tx_uniq_recipients =
        TransactionFactory.create_non_valided_transaction(
          type: :token,
          content: """
          {
           "aeip": [2, 8, 19],
           "supply": 300000000,
           "type": "fungible",
           "name": "My token",
           "symbol": "MTK",
           "properties": {},
           "recipients": [
             {
               "to": "#{Base.encode16(address1)}",
               "amount": 100000000
             },
             {
               "to": "#{Base.encode16(random_address())}",
               "amount": 100000000
             },
             {
              "to": "#{Base.encode16(random_address())}",
              "amount": 100000000
            }
           ]
          }
          """,
          ledger: %Ledger{
            uco: %UCOLedger{transfers: [%Transfer{amount: 100_000_000, to: random_address()}]}
          }
        )

      fee_tx_uniq_recipients =
        Fee.calculate(
          tx_uniq_recipients,
          nil,
          2.0,
          DateTime.utc_now(),
          current_protocol_version()
        )

      tx_uniq_recipients_size =
        tx_uniq_recipients.data
        |> TransactionData.serialize(tx_uniq_recipients.version)
        |> byte_size()

      tx_distinct_recipients_size =
        tx_distinct_recipients.data
        |> TransactionData.serialize(tx_distinct_recipients.version)
        |> byte_size()

      nb_storage_nodes = 50

      diff_bytes = tx_distinct_recipients_size - tx_uniq_recipients_size
      price_per_byte = 1.0e-8 / 2.0
      price_per_storage_node = price_per_byte * diff_bytes
      diff_fee = price_per_storage_node * nb_storage_nodes

      assert fee_tx_distinct_recipients - fee_tx_uniq_recipients == diff_fee * 100_000_000
    end

    test "should take token unique recipients into account (token resupply)" do
      addr1 = random_address()

      tx_uniq_recipients =
        TransactionFactory.create_non_valided_transaction(
          type: :token,
          content: """
          {
           "aeip": [8, 18],
           "supply": 1000,
           "token_reference": "0000C13373C96538B468CCDAB8F95FDC3744EBFA2CD36A81C3791B2A205705D9C3A2",
           "recipients": [
             {
               "to": "#{Base.encode16(addr1)}",
               "amount": 100000000
             }
           ]
          }
          """
        )

      fee_tx_uniq_recipients =
        Fee.calculate(
          tx_uniq_recipients,
          nil,
          2.0,
          DateTime.utc_now(),
          current_protocol_version()
        )

      addr1 = random_address()

      tx_distinct_recipients =
        TransactionFactory.create_non_valided_transaction(
          type: :token,
          content: """
          {
           "aeip": [8, 18],
           "supply": 1000,
           "token_reference": "0000C13373C96538B468CCDAB8F95FDC3744EBFA2CD36A81C3791B2A205705D9C3A2",
           "recipients": [
             {
               "to": "#{Base.encode16(addr1)}",
               "amount": 100000000
             },
             {
               "to": "#{Base.encode16(addr1)}",
               "amount": 100000000
             }
           ]
          }
          """
        )

      fee_tx_distinct_recipients =
        Fee.calculate(
          tx_distinct_recipients,
          nil,
          2.0,
          DateTime.utc_now(),
          current_protocol_version()
        )

      tx_uniq_recipients_size =
        tx_uniq_recipients.data
        |> TransactionData.serialize(tx_uniq_recipients.version)
        |> byte_size()

      tx_distinct_recipients_size =
        tx_distinct_recipients.data
        |> TransactionData.serialize(tx_distinct_recipients.version)
        |> byte_size()

      nb_storage_nodes = 50

      diff_bytes = tx_distinct_recipients_size - tx_uniq_recipients_size
      price_per_byte = 1.0e-8 / 2.0
      price_per_storage_node = price_per_byte * diff_bytes
      diff_fee = price_per_storage_node * nb_storage_nodes

      assert fee_tx_distinct_recipients - fee_tx_uniq_recipients == diff_fee * 100_000_000
    end

    test "should pay additional fee for tokens without recipient" do
      tx =
        TransactionFactory.create_non_valided_transaction(
          type: :token,
          content: """
          {
           "aeip": [2, 8, 19],
           "supply": 300000000,
           "type": "fungible",
           "name": "My token",
           "symbol": "MTK",
           "properties": {}
          }
          """
        )

      fee = Fee.calculate(tx, nil, 2.0, DateTime.utc_now(), current_protocol_version())

      nb_bytes =
        tx.data
        |> TransactionData.serialize(tx.version)
        |> byte_size()

      nb_storage_nodes = 50
      price_per_byte = 1.0e-8 / 2.0
      price_per_storage_node = price_per_byte * nb_bytes
      storage_cost = price_per_storage_node * nb_storage_nodes

      min_fee = 0.01 / 2.0
      additional_fee = min_fee

      assert Utils.to_bigint(min_fee + storage_cost + additional_fee) == fee
    end

    test "should decrease the fee when the amount stays the same but the price of UCO increases" do
      tx =
        TransactionFactory.create_non_valided_transaction(
          type: :transfer,
          ledger: %Ledger{
            uco: %UCOLedger{transfers: [%Transfer{amount: 100_000_000, to: random_address()}]}
          }
        )

      fee1 = Fee.calculate(tx, nil, 2.0, DateTime.utc_now(), current_protocol_version())

      fee2 = Fee.calculate(tx, nil, 10.0, DateTime.utc_now(), current_protocol_version())

      assert fee2 < fee1
    end

    test "should increase the fee when the transaction size increases" do
      fee_tx_small =
        TransactionFactory.create_non_valided_transaction(
          type: :transfer,
          content: :crypto.strong_rand_bytes(1_000)
        )
        |> Fee.calculate(nil, 0.2, DateTime.utc_now(), current_protocol_version())

      fee_tx_big =
        TransactionFactory.create_non_valided_transaction(
          type: :transfer,
          content: :crypto.strong_rand_bytes(10 * 1_000_000)
        )
        |> Fee.calculate(nil, 0.2, DateTime.utc_now(), current_protocol_version())

      assert fee_tx_big > fee_tx_small
    end

<<<<<<< HEAD
    test "should consider state size" do
      tx = TransactionFactory.create_valid_transaction([])

      fee_without_state =
        Fee.calculate(tx, 0.2, DateTime.utc_now(), ArchethicCase.current_protocol_version())

      state_utxo = %UnspentOutput{
        type: :state,
        encoded_payload: :crypto.strong_rand_bytes(1000)
      }

      fee_with_state =
        Fee.calculate(
          tx,
          0.2,
          DateTime.utc_now(),
          ArchethicCase.current_protocol_version(),
          state_utxo
        )

      assert fee_with_state > fee_without_state
=======
    test "should return 0 fee for contract triggered by transaction" do
      tx = TransactionFactory.create_non_valided_transaction()

      timestamp = DateTime.utc_now()
      version = current_protocol_version()

      contract_context = %Contract.Context{
        trigger: {:transaction, random_address(), %Recipient{address: random_address()}},
        timestamp: timestamp,
        status: :tx_output
      }

      assert 0 == Fee.calculate(tx, contract_context, 0.2, timestamp, version)
    end

    test "should return fee for contract not triggered by transaction" do
      tx = TransactionFactory.create_non_valided_transaction()

      timestamp = DateTime.utc_now()
      version = current_protocol_version()

      contract_context = %Contract.Context{
        trigger: {:oracle, random_address()},
        timestamp: timestamp,
        status: :tx_output
      }

      assert 0 != Fee.calculate(tx, contract_context, 0.2, timestamp, version)

      contract_context = Map.put(contract_context, :trigger, {:datetime, DateTime.utc_now()})
      assert 0 != Fee.calculate(tx, contract_context, 0.2, timestamp, version)

      contract_context =
        Map.put(contract_context, :trigger, {:interval, "* * * * *", DateTime.utc_now()})

      assert 0 != Fee.calculate(tx, contract_context, 0.2, timestamp, version)
>>>>>>> 58020148
    end

    test "should cost more with more replication nodes" do
      tx_fee_50_nodes =
        TransactionFactory.create_non_valided_transaction(
          type: :transfer,
          ledger: %Ledger{
            uco: %UCOLedger{transfers: [%Transfer{amount: 100_000_000, to: random_address()}]}
          }
        )
        |> Fee.calculate(nil, 2.0, DateTime.utc_now(), current_protocol_version())

      add_nodes(100)

      tx_fee_100_nodes =
        TransactionFactory.create_non_valided_transaction(
          type: :transfer,
          ledger: %Ledger{
            uco: %UCOLedger{transfers: [%Transfer{amount: 100_000_000, to: random_address()}]}
          }
        )
        |> Fee.calculate(nil, 2.0, DateTime.utc_now(), current_protocol_version())

      assert tx_fee_50_nodes < tx_fee_100_nodes
    end

    test "should cost more sending multiple transfers than sending a single big transfer" do
      single_tx_fee =
        TransactionFactory.create_non_valided_transaction(
          type: :transfer,
          ledger: %Ledger{
            uco: %UCOLedger{transfers: [%Transfer{amount: 100_000_000_000, to: random_address()}]}
          }
        )
        |> Fee.calculate(nil, 0.2, DateTime.utc_now(), current_protocol_version())

      batched_tx_fee =
        TransactionFactory.create_non_valided_transaction(
          type: :transfer,
          ledger: %Ledger{
            uco: %UCOLedger{
              transfers:
                Enum.map(1..1000, fn _ -> %Transfer{amount: 100_000_000, to: random_address()} end)
            }
          }
        )
        |> Fee.calculate(nil, 0.2, DateTime.utc_now(), current_protocol_version())

      assert batched_tx_fee > single_tx_fee
    end

    test "should cost more when a token is created with multiple UTXO to create (collection)" do
      fee1 =
        TransactionFactory.create_non_valided_transaction(
          type: :token,
          content:
            Jason.encode!(%{
              type: "non-fungible",
              collection: [
                %{image: "link"},
                %{image: "link"},
                %{image: "link"}
              ]
            })
        )
        |> Fee.calculate(nil, 2.0, DateTime.utc_now(), current_protocol_version())

      fee2 =
        TransactionFactory.create_non_valided_transaction(
          type: :token,
          content:
            Jason.encode!(%{
              type: "non-fungible",
              collection: [
                %{image: "link"},
                %{image: "link"},
                %{image: "link"},
                %{image: "link"},
                %{image: "link"},
                %{image: "link"}
              ]
            })
        )
        |> Fee.calculate(nil, 2.0, DateTime.utc_now(), current_protocol_version())

      assert fee2 > fee1
    end

    test "should cost more when a token is created with recipients" do
      fee1 =
        TransactionFactory.create_non_valided_transaction(
          type: :token,
          content: Jason.encode!(%{type: "fungible"})
        )
        |> Fee.calculate(nil, 2.0, DateTime.utc_now(), current_protocol_version())

      fee2 =
        TransactionFactory.create_non_valided_transaction(
          type: :token,
          content:
            Jason.encode!(%{
              type: "fungible",
              recipients: [
                %{to: "", amount: 1},
                %{to: "", amount: 1},
                %{to: "", amount: 1}
              ]
            })
        )
        |> Fee.calculate(nil, 2.0, DateTime.utc_now(), current_protocol_version())

      assert fee2 > fee1
    end

    property "should cost more with multiple recipients but being more efficient than multiple transactions" do
      check all(nb_recipients <- StreamData.integer(2..255)) do
        batch_tx =
          TransactionFactory.create_valid_transaction([],
            type: :transfer,
            ledger: %Ledger{
              uco: %UCOLedger{
                transfers:
                  Enum.map(1..nb_recipients, fn _ ->
                    %Transfer{to: random_address(), amount: 100_000_000}
                  end)
              }
            }
          )

        batch_tx_fee =
          Fee.calculate(
            batch_tx,
            nil,
            2.0,
            DateTime.utc_now(),
            current_protocol_version()
          )

        single_tx =
          TransactionFactory.create_valid_transaction([],
            type: :transfer,
            ledger: %Ledger{
              uco: %UCOLedger{transfers: [%Transfer{to: random_address(), amount: 100_000_000}]}
            }
          )

        single_tx_fee =
          Fee.calculate(
            single_tx,
            nil,
            2.0,
            DateTime.utc_now(),
            current_protocol_version()
          )

        assert batch_tx_fee < single_tx_fee * nb_recipients
      end
    end
  end

  defp add_nodes(n) do
    Enum.each(1..n, fn i ->
      public_key = <<0::8, 0::8, :crypto.strong_rand_bytes(32)::binary>>

      P2P.add_and_connect_node(%Node{
        ip: {127, 0, 0, 1},
        port: i,
        first_public_key: public_key,
        last_public_key: public_key,
        geo_patch: "AAA",
        authorized?: true,
        authorization_date: DateTime.utc_now(),
        available?: true
      })
    end)
  end
end<|MERGE_RESOLUTION|>--- conflicted
+++ resolved
@@ -1,31 +1,21 @@
 defmodule Archethic.Mining.FeeTest do
-  use ArchethicCase
-
-  import ArchethicCase
-
   alias Archethic.Contracts.Contract
-
   alias Archethic.Mining.Fee
-
   alias Archethic.P2P
   alias Archethic.P2P.Node
-
-<<<<<<< HEAD
-  alias Archethic.TransactionChain.Transaction
   alias Archethic.TransactionChain.Transaction.ValidationStamp.LedgerOperations.UnspentOutput
-=======
->>>>>>> 58020148
   alias Archethic.TransactionChain.TransactionData
   alias Archethic.TransactionChain.TransactionData.Ledger
   alias Archethic.TransactionChain.TransactionData.Recipient
   alias Archethic.TransactionChain.TransactionData.UCOLedger
   alias Archethic.TransactionChain.TransactionData.UCOLedger.Transfer
-
   alias Archethic.TransactionFactory
-
   alias Archethic.Utils
 
+  use ArchethicCase
   use ExUnitProperties
+
+  import ArchethicCase
 
   describe "calculate/5" do
     setup do
@@ -312,12 +302,11 @@
       assert fee_tx_big > fee_tx_small
     end
 
-<<<<<<< HEAD
     test "should consider state size" do
       tx = TransactionFactory.create_valid_transaction([])
 
       fee_without_state =
-        Fee.calculate(tx, 0.2, DateTime.utc_now(), ArchethicCase.current_protocol_version())
+        Fee.calculate(tx, nil, 0.2, DateTime.utc_now(), ArchethicCase.current_protocol_version())
 
       state_utxo = %UnspentOutput{
         type: :state,
@@ -327,6 +316,7 @@
       fee_with_state =
         Fee.calculate(
           tx,
+          nil,
           0.2,
           DateTime.utc_now(),
           ArchethicCase.current_protocol_version(),
@@ -334,7 +324,8 @@
         )
 
       assert fee_with_state > fee_without_state
-=======
+    end
+
     test "should return 0 fee for contract triggered by transaction" do
       tx = TransactionFactory.create_non_valided_transaction()
 
@@ -371,7 +362,6 @@
         Map.put(contract_context, :trigger, {:interval, "* * * * *", DateTime.utc_now()})
 
       assert 0 != Fee.calculate(tx, contract_context, 0.2, timestamp, version)
->>>>>>> 58020148
     end
 
     test "should cost more with more replication nodes" do
