defmodule Archethic.Mining.ValidationContextTest do
  use ArchethicCase
  import ArchethicCase

  alias Archethic.Crypto

  alias Archethic.Election

  alias Archethic.Mining.Fee
  alias Archethic.Mining.ValidationContext

  alias Archethic.P2P
  alias Archethic.P2P.Node

  alias Archethic.SharedSecrets

  alias Archethic.TransactionChain
  alias Archethic.TransactionChain.Transaction
  alias Archethic.TransactionChain.Transaction.CrossValidationStamp
  alias Archethic.TransactionChain.Transaction.ValidationStamp
  alias Archethic.TransactionChain.Transaction.ValidationStamp.LedgerOperations

  alias Archethic.TransactionChain.Transaction.ValidationStamp.LedgerOperations.TransactionMovement

  alias Archethic.TransactionChain.Transaction.ValidationStamp.LedgerOperations.UnspentOutput
  alias Archethic.TransactionChain.TransactionData
  alias Archethic.TransactionChain.TransactionData.Recipient

  doctest ValidationContext

  describe "cross_validate/1" do
    test "should validate with a valid validation stamp" do
      timestamp = DateTime.utc_now() |> DateTime.truncate(:millisecond)
      validation_context = create_context(timestamp)

      SharedSecrets.add_origin_public_key(:software, Crypto.origin_node_public_key())

      %ValidationContext{
        cross_validation_stamps: [%CrossValidationStamp{inconsistencies: []}]
      } =
        validation_context
        |> ValidationContext.add_validation_stamp(create_validation_stamp(validation_context))
        |> ValidationContext.cross_validate()
    end

    test "should get inconsistency when the user has not enough funds" do
      validation_context =
        %ValidationContext{create_context() | unspent_outputs: []}
        |> ValidationContext.create_validation_stamp()

      assert validation_context.validation_stamp.error == :insufficient_funds
    end

    test "should get error when the recipients are not distinct/unique" do
      contract_address1 = random_address()
      contract_address2 = random_address()
      latest_contract_address = random_address()

      validation_context =
        %ValidationContext{
          create_context()
          | resolved_addresses: [
              {contract_address1, latest_contract_address},
              {contract_address2, latest_contract_address}
            ],
            transaction:
              Transaction.new(
                :transfer,
                %TransactionData{
                  recipients: [
                    %Recipient{address: contract_address1},
                    %Recipient{address: contract_address2}
                  ]
                },
                "seed",
                0
              )
        }
        |> ValidationContext.create_validation_stamp()

      assert validation_context.validation_stamp.error == :recipients_not_distinct
    end

    test "should get inconsistency when the validation stamp signature is invalid" do
      validation_context = create_context()

      SharedSecrets.add_origin_public_key(:software, Crypto.origin_node_public_key())

      assert %ValidationContext{
               cross_validation_stamps: [%CrossValidationStamp{inconsistencies: [:signature]}]
             } =
               validation_context
               |> ValidationContext.add_validation_stamp(
                 create_validation_stamp_with_invalid_signature(validation_context)
               )
               |> ValidationContext.cross_validate()
    end

    test "should get inconsistency when the proof of work is invalid" do
      timestamp = DateTime.utc_now() |> DateTime.truncate(:millisecond)
      validation_context = create_context(timestamp)

      SharedSecrets.add_origin_public_key(:software, Crypto.origin_node_public_key())

      assert %ValidationContext{
               cross_validation_stamps: [%CrossValidationStamp{inconsistencies: [:proof_of_work]}]
             } =
               validation_context
               |> ValidationContext.add_validation_stamp(
                 create_validation_stamp_with_invalid_proof_of_work(validation_context)
               )
               |> ValidationContext.cross_validate()
    end

    test "should get inconsistency when the proof of work is not in authorized keys" do
      timestamp = DateTime.utc_now() |> DateTime.truncate(:millisecond)
      validation_context = create_context(timestamp)

      assert %ValidationContext{
               cross_validation_stamps: [%CrossValidationStamp{inconsistencies: [:proof_of_work]}]
             } =
               validation_context
               |> ValidationContext.add_validation_stamp(
                 create_validation_stamp(validation_context)
               )
               |> ValidationContext.cross_validate()
    end

    test "should get inconsistency when the transaction fee is invalid" do
      validation_context = create_context()
      SharedSecrets.add_origin_public_key(:software, Crypto.origin_node_public_key())

      assert %ValidationContext{
               cross_validation_stamps: [
                 %CrossValidationStamp{inconsistencies: [:transaction_fee]}
               ]
             } =
               validation_context
               |> ValidationContext.add_validation_stamp(
                 create_validation_stamp_with_invalid_transaction_fee(validation_context)
               )
               |> ValidationContext.cross_validate()
    end

    test "should get inconsistency when the transaction movements are invalid" do
      timestamp = DateTime.utc_now() |> DateTime.truncate(:millisecond)
      validation_context = create_context(timestamp)

      SharedSecrets.add_origin_public_key(:software, Crypto.origin_node_public_key())

      assert %ValidationContext{
               cross_validation_stamps: [
                 %CrossValidationStamp{inconsistencies: [:transaction_movements]}
               ]
             } =
               validation_context
               |> ValidationContext.add_validation_stamp(
                 create_validation_stamp_with_invalid_transaction_movements(validation_context)
               )
               |> ValidationContext.cross_validate()
    end

    test "should get inconsistency when the unspent outputs are invalid" do
      validation_context = create_context()

      SharedSecrets.add_origin_public_key(:software, Crypto.origin_node_public_key())

      assert %ValidationContext{
               cross_validation_stamps: [
                 %CrossValidationStamp{inconsistencies: [:unspent_outputs]}
               ]
             } =
               validation_context
               |> ValidationContext.add_validation_stamp(
                 create_validation_stamp_with_invalid_unspent_outputs(validation_context)
               )
               |> ValidationContext.cross_validate()
    end

    test "should get inconsistency when the errors are invalid" do
      validation_context = create_context()

      SharedSecrets.add_origin_public_key(:software, Crypto.origin_node_public_key())

      assert %ValidationContext{
               cross_validation_stamps: [%CrossValidationStamp{inconsistencies: [:error]}]
             } =
               validation_context
               |> ValidationContext.add_validation_stamp(
                 create_validation_stamp_with_invalid_errors(validation_context)
               )
               |> ValidationContext.cross_validate()
    end
  end

  defp create_context(validation_time \\ DateTime.utc_now() |> DateTime.truncate(:millisecond)) do
    welcome_node = %Node{
      last_public_key: "key1",
      first_public_key: "key1",
      geo_patch: "AAA",
      ip: {127, 0, 0, 1},
      port: 3000,
      reward_address: :crypto.strong_rand_bytes(32),
      authorized?: true,
      authorization_date: DateTime.utc_now() |> DateTime.add(-2)
    }

    coordinator_node = %Node{
      first_public_key: Crypto.last_node_public_key(),
      last_public_key: Crypto.last_node_public_key(),
      geo_patch: "AAA",
      ip: {127, 0, 0, 1},
      port: 3000,
      reward_address: :crypto.strong_rand_bytes(32),
      authorized?: true,
      authorization_date: DateTime.utc_now() |> DateTime.add(-2)
    }

    cross_validation_nodes = [
      %Node{
        first_public_key: "key2",
        last_public_key: "key2",
        geo_patch: "AAA",
        ip: {127, 0, 0, 1},
        port: 3000,
        reward_address: :crypto.strong_rand_bytes(32),
        authorized?: true,
        authorization_date: DateTime.utc_now() |> DateTime.add(-2)
      },
      %Node{
        first_public_key: "key3",
        last_public_key: "key3",
        geo_patch: "AAA",
        ip: {127, 0, 0, 1},
        port: 3000,
        reward_address: :crypto.strong_rand_bytes(32),
        authorized?: true,
        authorization_date: DateTime.utc_now() |> DateTime.add(-2)
      }
    ]

    previous_storage_nodes = [
      %Node{
        last_public_key: "key2",
        first_public_key: "key2",
        geo_patch: "AAA",
        available?: true,
        reward_address: :crypto.strong_rand_bytes(32),
        authorized?: true,
        authorization_date: DateTime.utc_now() |> DateTime.add(-2)
      },
      %Node{
        last_public_key: "key3",
        first_public_key: "key3",
        geo_patch: "DEA",
        available?: true,
        reward_address: :crypto.strong_rand_bytes(32),
        authorized?: true,
        authorization_date: DateTime.utc_now() |> DateTime.add(-2)
      }
    ]

    P2P.add_and_connect_node(welcome_node)
    P2P.add_and_connect_node(coordinator_node)
    Enum.each(cross_validation_nodes, &P2P.add_and_connect_node(&1))
    Enum.each(previous_storage_nodes, &P2P.add_and_connect_node(&1))

    %ValidationContext{
      transaction: Transaction.new(:transfer, %TransactionData{}, "seed", 0),
      previous_storage_nodes: previous_storage_nodes,
      unspent_outputs: [
        %UnspentOutput{
          from: "@Alice2",
          amount: 204_000_000,
          type: :UCO,
          timestamp: validation_time
        }
      ],
      welcome_node: welcome_node,
      coordinator_node: coordinator_node,
      cross_validation_nodes: cross_validation_nodes,
      valid_pending_transaction?: true,
      validation_time: validation_time
    }
  end

  defp create_validation_stamp_with_invalid_signature(%ValidationContext{
         transaction: tx,
         unspent_outputs: unspent_outputs,
         validation_time: timestamp
       }) do
    %ValidationStamp{
      timestamp: timestamp,
      proof_of_work: Crypto.origin_node_public_key(),
      proof_of_integrity: TransactionChain.proof_of_integrity([tx]),
      proof_of_election: Election.validation_nodes_election_seed_sorting(tx, DateTime.utc_now()),
      ledger_operations:
        %LedgerOperations{
<<<<<<< HEAD
          fee: Fee.calculate(tx, nil, 0.07, timestamp, nil, current_protocol_version()),
=======
          fee:
            Fee.calculate(tx, nil, 0.07, timestamp, 0, ArchethicCase.current_protocol_version()),
>>>>>>> 0c00edfb
          transaction_movements: Transaction.get_movements(tx),
          tokens_to_mint: LedgerOperations.get_utxos_from_transaction(tx, timestamp)
        }
        |> LedgerOperations.consume_inputs(tx.address, unspent_outputs, timestamp)
        |> elem(1),
      signature: :crypto.strong_rand_bytes(32),
      protocol_version: current_protocol_version()
    }
  end

  defp create_validation_stamp_with_invalid_proof_of_work(%ValidationContext{
         transaction: tx,
         unspent_outputs: unspent_outputs,
         validation_time: timestamp
       }) do
    %ValidationStamp{
      timestamp: timestamp,
      proof_of_work: <<0::8, 0::8, :crypto.strong_rand_bytes(32)::binary>>,
      proof_of_integrity: TransactionChain.proof_of_integrity([tx]),
      proof_of_election: Election.validation_nodes_election_seed_sorting(tx, DateTime.utc_now()),
      ledger_operations:
        %LedgerOperations{
<<<<<<< HEAD
          fee: Fee.calculate(tx, nil, 0.07, timestamp, nil, current_protocol_version()),
=======
          fee:
            Fee.calculate(tx, nil, 0.07, timestamp, 0, ArchethicCase.current_protocol_version()),
>>>>>>> 0c00edfb
          transaction_movements: Transaction.get_movements(tx),
          tokens_to_mint: LedgerOperations.get_utxos_from_transaction(tx, timestamp)
        }
        |> LedgerOperations.consume_inputs(tx.address, unspent_outputs, timestamp)
        |> elem(1),
      protocol_version: current_protocol_version()
    }
    |> ValidationStamp.sign()
  end

  defp create_validation_stamp(%ValidationContext{
         transaction: tx,
         unspent_outputs: unspent_outputs,
         validation_time: timestamp
       }) do
    %ValidationStamp{
      timestamp: timestamp,
      proof_of_work: Crypto.origin_node_public_key(),
      proof_of_integrity: TransactionChain.proof_of_integrity([tx]),
      proof_of_election: Election.validation_nodes_election_seed_sorting(tx, DateTime.utc_now()),
      ledger_operations:
        %LedgerOperations{
<<<<<<< HEAD
          fee: Fee.calculate(tx, nil, 0.07, timestamp, nil, current_protocol_version()),
=======
          fee:
            Fee.calculate(tx, nil, 0.07, timestamp, 0, ArchethicCase.current_protocol_version()),
>>>>>>> 0c00edfb
          transaction_movements: Transaction.get_movements(tx),
          tokens_to_mint: LedgerOperations.get_utxos_from_transaction(tx, timestamp)
        }
        |> LedgerOperations.consume_inputs(tx.address, unspent_outputs, timestamp)
        |> elem(1),
      protocol_version: current_protocol_version()
    }
    |> ValidationStamp.sign()
  end

  defp create_validation_stamp_with_invalid_transaction_fee(%ValidationContext{
         transaction: tx,
         unspent_outputs: unspent_outputs,
         validation_time: timestamp
       }) do
    %ValidationStamp{
      timestamp: timestamp,
      proof_of_work: Crypto.origin_node_public_key(),
      proof_of_integrity: TransactionChain.proof_of_integrity([tx]),
      proof_of_election: Election.validation_nodes_election_seed_sorting(tx, DateTime.utc_now()),
      ledger_operations:
        %LedgerOperations{
          fee: 1,
          transaction_movements: Transaction.get_movements(tx)
        }
        |> LedgerOperations.consume_inputs(tx.address, unspent_outputs, timestamp)
        |> elem(1),
      protocol_version: current_protocol_version()
    }
    |> ValidationStamp.sign()
  end

  defp create_validation_stamp_with_invalid_transaction_movements(%ValidationContext{
         transaction: tx,
         validation_time: timestamp,
         unspent_outputs: unspent_outputs
       }) do
<<<<<<< HEAD
    fee = Fee.calculate(tx, nil, 0.07, timestamp, nil, current_protocol_version())
=======
    fee = Fee.calculate(tx, nil, 0.07, timestamp, 0, ArchethicCase.current_protocol_version())
>>>>>>> 0c00edfb

    %ValidationStamp{
      timestamp: timestamp,
      proof_of_work: Crypto.origin_node_public_key(),
      proof_of_integrity: TransactionChain.proof_of_integrity([tx]),
      proof_of_election: Election.validation_nodes_election_seed_sorting(tx, DateTime.utc_now()),
      ledger_operations:
        %LedgerOperations{
          fee: fee,
          transaction_movements: [
            %TransactionMovement{to: "@Bob3", amount: 200_000_000_000, type: :UCO}
          ],
          unspent_outputs: [
            %UnspentOutput{
              amount: Enum.reduce(unspent_outputs, 0, &(&1.amount + &2)) - fee,
              from: tx.address,
              type: :UCO,
              timestamp: timestamp
            }
          ]
        }
        |> LedgerOperations.consume_inputs(tx.address, unspent_outputs, timestamp)
        |> elem(1),
      protocol_version: current_protocol_version()
    }
    |> ValidationStamp.sign()
  end

  defp create_validation_stamp_with_invalid_unspent_outputs(%ValidationContext{
         transaction: tx,
         unspent_outputs: _unspent_outputs,
         validation_time: timestamp
       }) do
    %ValidationStamp{
      timestamp: timestamp,
      proof_of_work: Crypto.origin_node_public_key(),
      proof_of_integrity: TransactionChain.proof_of_integrity([tx]),
      proof_of_election: Election.validation_nodes_election_seed_sorting(tx, DateTime.utc_now()),
      ledger_operations: %LedgerOperations{
<<<<<<< HEAD
        fee: Fee.calculate(tx, nil, 0.07, timestamp, nil, current_protocol_version()),
=======
        fee: Fee.calculate(tx, nil, 0.07, timestamp, 0, ArchethicCase.current_protocol_version()),
>>>>>>> 0c00edfb
        transaction_movements: Transaction.get_movements(tx),
        unspent_outputs: [
          %UnspentOutput{
            amount: 100_000_000_000,
            from: tx.address,
            type: :UCO,
            timestamp: timestamp
          }
        ]
      },
      protocol_version: current_protocol_version()
    }
    |> ValidationStamp.sign()
  end

  defp create_validation_stamp_with_invalid_errors(%ValidationContext{
         transaction: tx,
         unspent_outputs: unspent_outputs,
         validation_time: timestamp
       }) do
    %ValidationStamp{
      timestamp: timestamp,
      proof_of_work: Crypto.origin_node_public_key(),
      proof_of_integrity: TransactionChain.proof_of_integrity([tx]),
      proof_of_election: Election.validation_nodes_election_seed_sorting(tx, DateTime.utc_now()),
      ledger_operations:
        %LedgerOperations{
<<<<<<< HEAD
          fee: Fee.calculate(tx, nil, 0.07, timestamp, nil, current_protocol_version()),
=======
          fee:
            Fee.calculate(tx, nil, 0.07, timestamp, 0, ArchethicCase.current_protocol_version()),
>>>>>>> 0c00edfb
          transaction_movements: Transaction.get_movements(tx)
        }
        |> LedgerOperations.consume_inputs(tx.address, unspent_outputs, timestamp)
        |> elem(1),
      error: :invalid_pending_transaction,
      protocol_version: current_protocol_version()
    }
    |> ValidationStamp.sign()
  end
end<|MERGE_RESOLUTION|>--- conflicted
+++ resolved
@@ -296,12 +296,7 @@
       proof_of_election: Election.validation_nodes_election_seed_sorting(tx, DateTime.utc_now()),
       ledger_operations:
         %LedgerOperations{
-<<<<<<< HEAD
-          fee: Fee.calculate(tx, nil, 0.07, timestamp, nil, current_protocol_version()),
-=======
-          fee:
-            Fee.calculate(tx, nil, 0.07, timestamp, 0, ArchethicCase.current_protocol_version()),
->>>>>>> 0c00edfb
+          fee: Fee.calculate(tx, nil, 0.07, timestamp, nil, 0, current_protocol_version()),
           transaction_movements: Transaction.get_movements(tx),
           tokens_to_mint: LedgerOperations.get_utxos_from_transaction(tx, timestamp)
         }
@@ -324,12 +319,7 @@
       proof_of_election: Election.validation_nodes_election_seed_sorting(tx, DateTime.utc_now()),
       ledger_operations:
         %LedgerOperations{
-<<<<<<< HEAD
-          fee: Fee.calculate(tx, nil, 0.07, timestamp, nil, current_protocol_version()),
-=======
-          fee:
-            Fee.calculate(tx, nil, 0.07, timestamp, 0, ArchethicCase.current_protocol_version()),
->>>>>>> 0c00edfb
+          fee: Fee.calculate(tx, nil, 0.07, timestamp, nil, 0, current_protocol_version()),
           transaction_movements: Transaction.get_movements(tx),
           tokens_to_mint: LedgerOperations.get_utxos_from_transaction(tx, timestamp)
         }
@@ -352,12 +342,7 @@
       proof_of_election: Election.validation_nodes_election_seed_sorting(tx, DateTime.utc_now()),
       ledger_operations:
         %LedgerOperations{
-<<<<<<< HEAD
-          fee: Fee.calculate(tx, nil, 0.07, timestamp, nil, current_protocol_version()),
-=======
-          fee:
-            Fee.calculate(tx, nil, 0.07, timestamp, 0, ArchethicCase.current_protocol_version()),
->>>>>>> 0c00edfb
+          fee: Fee.calculate(tx, nil, 0.07, timestamp, nil, 0, current_protocol_version()),
           transaction_movements: Transaction.get_movements(tx),
           tokens_to_mint: LedgerOperations.get_utxos_from_transaction(tx, timestamp)
         }
@@ -395,11 +380,7 @@
          validation_time: timestamp,
          unspent_outputs: unspent_outputs
        }) do
-<<<<<<< HEAD
-    fee = Fee.calculate(tx, nil, 0.07, timestamp, nil, current_protocol_version())
-=======
-    fee = Fee.calculate(tx, nil, 0.07, timestamp, 0, ArchethicCase.current_protocol_version())
->>>>>>> 0c00edfb
+    fee = Fee.calculate(tx, nil, 0.07, timestamp, nil, 0, current_protocol_version())
 
     %ValidationStamp{
       timestamp: timestamp,
@@ -439,11 +420,7 @@
       proof_of_integrity: TransactionChain.proof_of_integrity([tx]),
       proof_of_election: Election.validation_nodes_election_seed_sorting(tx, DateTime.utc_now()),
       ledger_operations: %LedgerOperations{
-<<<<<<< HEAD
-        fee: Fee.calculate(tx, nil, 0.07, timestamp, nil, current_protocol_version()),
-=======
-        fee: Fee.calculate(tx, nil, 0.07, timestamp, 0, ArchethicCase.current_protocol_version()),
->>>>>>> 0c00edfb
+        fee: Fee.calculate(tx, nil, 0.07, timestamp, nil, 0, current_protocol_version()),
         transaction_movements: Transaction.get_movements(tx),
         unspent_outputs: [
           %UnspentOutput{
@@ -471,12 +448,7 @@
       proof_of_election: Election.validation_nodes_election_seed_sorting(tx, DateTime.utc_now()),
       ledger_operations:
         %LedgerOperations{
-<<<<<<< HEAD
-          fee: Fee.calculate(tx, nil, 0.07, timestamp, nil, current_protocol_version()),
-=======
-          fee:
-            Fee.calculate(tx, nil, 0.07, timestamp, 0, ArchethicCase.current_protocol_version()),
->>>>>>> 0c00edfb
+          fee: Fee.calculate(tx, nil, 0.07, timestamp, nil, 0, current_protocol_version()),
           transaction_movements: Transaction.get_movements(tx)
         }
         |> LedgerOperations.consume_inputs(tx.address, unspent_outputs, timestamp)
