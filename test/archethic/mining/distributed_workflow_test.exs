--- conflicted
+++ resolved
@@ -1275,11 +1275,15 @@
       ledger_operations:
         %LedgerOperations{
           fee:
-<<<<<<< HEAD
-            Fee.calculate(tx, nil, 0.07, timestamp, nil, ArchethicCase.current_protocol_version()),
-=======
-            Fee.calculate(tx, nil, 0.07, timestamp, 0, ArchethicCase.current_protocol_version()),
->>>>>>> 0c00edfb
+            Fee.calculate(
+              tx,
+              nil,
+              0.07,
+              timestamp,
+              nil,
+              0,
+              ArchethicCase.current_protocol_version()
+            ),
           transaction_movements: Transaction.get_movements(tx),
           tokens_to_mint: LedgerOperations.get_utxos_from_transaction(tx, timestamp)
         }
