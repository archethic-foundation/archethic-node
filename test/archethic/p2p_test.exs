--- conflicted
+++ resolved
@@ -261,67 +261,6 @@
     end
   end
 
-<<<<<<< HEAD
-  describe "broadcast_message/2" do
-    setup do
-      nodes = [
-        %Node{
-          ip: {127, 0, 0, 1},
-          port: 3000,
-          first_public_key: "key1",
-          last_public_key: "key1",
-          geo_patch: "AAA",
-          network_patch: "AAA",
-          transport: MockTransport
-        },
-        %Node{
-          ip: {127, 0, 0, 1},
-          port: 3000,
-          first_public_key: "key2",
-          last_public_key: "key2",
-          geo_patch: "F23",
-          network_patch: "F23",
-          transport: MockTransport
-        },
-        %Node{
-          ip: {127, 0, 0, 1},
-          port: 3000,
-          first_public_key: "key3",
-          last_public_key: "key3",
-          geo_patch: "BCE",
-          network_patch: "BCE",
-          transport: MockTransport
-        }
-      ]
-
-      Enum.each(nodes, &P2P.add_and_connect_node/1)
-      {:ok, %{nodes: nodes}}
-    end
-
-    test "should send subscribe msg for register beacon update", %{nodes: nodes} do
-      subset = <<0>>
-      %Node{first_public_key: first_public_key} = nodes |> List.first()
-
-      MockClient
-      |> stub(:send_message, fn
-        _, _ ->
-          {:ok,
-           %ArchEthic.BeaconChain.Slot{
-             end_of_node_synchronizations: [],
-             involved_nodes: "",
-             p2p_view: %{availabilities: "", network_stats: []},
-             slot_time: ~U[2021-11-01 07:16:00Z],
-             subset: <<0>>,
-             transaction_summaries: []
-           }}
-      end)
-
-      assert :ok ==
-               P2P.broadcast_message(nodes, %RegisterBeaconUpdates{
-                 subset: subset,
-                 node_public_key: first_public_key
-               })
-=======
   describe "duplicating_node?/3" do
     test "should return true for duplicate node" do
       MockDB
@@ -394,7 +333,68 @@
                  }
                ]
              )
->>>>>>> 52a6eb8a
+    end
+  end
+
+  describe "broadcast_message/2" do
+    setup do
+      nodes = [
+        %Node{
+          ip: {127, 0, 0, 1},
+          port: 3000,
+          first_public_key: "key1",
+          last_public_key: "key1",
+          geo_patch: "AAA",
+          network_patch: "AAA",
+          transport: MockTransport
+        },
+        %Node{
+          ip: {127, 0, 0, 1},
+          port: 3000,
+          first_public_key: "key2",
+          last_public_key: "key2",
+          geo_patch: "F23",
+          network_patch: "F23",
+          transport: MockTransport
+        },
+        %Node{
+          ip: {127, 0, 0, 1},
+          port: 3000,
+          first_public_key: "key3",
+          last_public_key: "key3",
+          geo_patch: "BCE",
+          network_patch: "BCE",
+          transport: MockTransport
+        }
+      ]
+
+      Enum.each(nodes, &P2P.add_and_connect_node/1)
+      {:ok, %{nodes: nodes}}
+    end
+
+    test "should send subscribe msg for register beacon update", %{nodes: nodes} do
+      subset = <<0>>
+      %Node{first_public_key: first_public_key} = nodes |> List.first()
+
+      MockClient
+      |> stub(:send_message, fn
+        _, _ ->
+          {:ok,
+           %ArchEthic.BeaconChain.Slot{
+             end_of_node_synchronizations: [],
+             involved_nodes: "",
+             p2p_view: %{availabilities: "", network_stats: []},
+             slot_time: ~U[2021-11-01 07:16:00Z],
+             subset: <<0>>,
+             transaction_summaries: []
+           }}
+      end)
+
+      assert :ok ==
+               P2P.broadcast_message(nodes, %RegisterBeaconUpdates{
+                 subset: subset,
+                 node_public_key: first_public_key
+               })
     end
   end
 end