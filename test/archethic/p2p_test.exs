defmodule ArchEthic.P2PTest do
  use ArchEthicCase

  alias ArchEthic.Crypto

  alias ArchEthic.P2P
  alias ArchEthic.P2P.Message.Balance
  alias ArchEthic.P2P.Message.GetBalance
  alias ArchEthic.P2P.Message.RegisterBeaconUpdates
  alias ArchEthic.P2P.Node

  doctest ArchEthic.P2P

  import Mox

  setup :verify_on_exit!
  setup :set_mox_global

  test "get_node_info/0 should return retrieve local node information" do
    P2P.add_and_connect_node(%Node{
      ip: {127, 0, 0, 1},
      port: 3000,
      first_public_key: Crypto.last_node_public_key(),
      last_public_key: Crypto.last_node_public_key()
    })

    Process.sleep(100)

    assert %Node{ip: {127, 0, 0, 1}} = P2P.get_node_info()
  end

  describe "reply_first/3" do
    setup do
      nodes = [
        %Node{
          ip: {127, 0, 0, 1},
          port: 3000,
          first_public_key: "key1",
          last_public_key: "key1",
          geo_patch: "AAA",
          network_patch: "AAA",
          transport: MockTransport
        },
        %Node{
          ip: {127, 0, 0, 1},
          port: 3000,
          first_public_key: "key2",
          last_public_key: "key2",
          geo_patch: "F23",
          network_patch: "F23",
          transport: MockTransport
        },
        %Node{
          ip: {127, 0, 0, 1},
          port: 3000,
          first_public_key: "key3",
          last_public_key: "key3",
          geo_patch: "BCE",
          network_patch: "BCE",
          transport: MockTransport
        }
      ]

      Enum.each(nodes, &P2P.add_and_connect_node/1)
      {:ok, %{nodes: nodes}}
    end

    test "should return response from the closest node", %{nodes: nodes} do
      MockClient
      |> expect(:send_message, fn _, %GetBalance{} ->
        {:ok, %Balance{}}
      end)

      assert {:ok, %Balance{}, %Node{first_public_key: "key1"}} =
               P2P.reply_first(
                 nodes,
                 %GetBalance{address: <<0::8, :crypto.strong_rand_bytes(32)::binary>>},
                 patch: "AA2",
                 node_ack?: true
               )
    end

    test "should return response from the 2th closest node", %{nodes: nodes} do
      MockClient
      |> expect(:send_message, fn _, %GetBalance{} ->
        {:error, :network_issue}
      end)
      |> expect(:send_message, fn _, %GetBalance{} ->
        {:ok, %Balance{}}
      end)

      assert {:ok, %Balance{}, %Node{first_public_key: "key3"}} =
               P2P.reply_first(
                 nodes,
                 %GetBalance{address: <<0::8, :crypto.strong_rand_bytes(32)::binary>>},
                 patch: "AA2",
                 node_ack?: true
               )
    end

    test "should return an error when no nodes replies", %{nodes: nodes} do
      MockClient
      |> stub(:send_message, fn _, %GetBalance{} ->
        {:error, :network_issue}
      end)

      assert {:error, :network_issue} =
               P2P.reply_first(
                 nodes,
                 %GetBalance{address: <<0::8, :crypto.strong_rand_bytes(32)::binary>>},
                 patch: "AA2",
                 node_ack?: true
               )
    end

    test "broadcast_message/2 should execute the handler for all the nodes" do
      me = self()

      MockClient
      |> stub(:send_message, fn %Node{first_public_key: key}, %GetBalance{} ->
        send(me, key)
        {:ok, %Balance{}}
      end)

      [
        %Node{
          ip: {127, 0, 0, 1},
          port: 3000,
          first_public_key: "key1",
          last_public_key: "key1",
          geo_patch: "AAA",
          network_patch: "AAA",
          transport: MockTransport
        },
        %Node{
          ip: {127, 0, 0, 1},
          port: 3000,
          first_public_key: "key2",
          last_public_key: "key2",
          geo_patch: "F23",
          network_patch: "F23",
          transport: MockTransport
        },
        %Node{
          ip: {127, 0, 0, 1},
          port: 3000,
          first_public_key: "key3",
          last_public_key: "key3",
          geo_patch: "BCE",
          network_patch: "BCE",
          transport: MockTransport
        }
      ]
      |> P2P.broadcast_message(%GetBalance{
        address: <<0::8, :crypto.strong_rand_bytes(32)::binary>>
      })

      assert_receive "key1"
      assert_receive "key2"
      assert_receive "key3"
    end
  end

  describe "reply_atomic/3" do
    setup do
      nodes = [
        %Node{
          ip: {127, 0, 0, 1},
          port: 3000,
          first_public_key: "key1",
          last_public_key: "key1",
          geo_patch: "AAA",
          network_patch: "AAA",
          transport: MockTransport
        },
        %Node{
          ip: {127, 0, 0, 1},
          port: 3000,
          first_public_key: "key2",
          last_public_key: "key2",
          geo_patch: "F23",
          network_patch: "F23",
          transport: MockTransport
        },
        %Node{
          ip: {127, 0, 0, 1},
          port: 3000,
          first_public_key: "key3",
          last_public_key: "key3",
          geo_patch: "BCE",
          network_patch: "BCE",
          transport: MockTransport
        },
        %Node{
          ip: {127, 0, 0, 1},
          port: 3000,
          first_public_key: "key4",
          last_public_key: "key4",
          geo_patch: "2AC",
          network_patch: "2AC",
          transport: MockTransport
        }
      ]

      {:ok, %{nodes: nodes}}
    end

    test "should get all the same response", %{nodes: nodes} do
      MockClient
      |> stub(:send_message, fn _, %GetBalance{} ->
        {:ok, %Balance{}}
      end)

      {:ok, %Balance{}} =
        P2P.reply_atomic(nodes, 2, %GetBalance{
          address: <<0::8, :crypto.strong_rand_bytes(32)::binary>>
        })
    end

    test "should get take the next batch if the first batch has not atomic commitment", %{
      nodes: nodes
    } do
      MockClient
      |> stub(:send_message, fn
        %Node{first_public_key: "key1"}, %GetBalance{} ->
          {:ok, %Balance{uco: 10.0}}

        %Node{first_public_key: "key2"}, %GetBalance{} ->
          {:ok, %Balance{uco: 5.0}}

        _, %GetBalance{} ->
          {:ok, %Balance{uco: 10.0}}
      end)

      assert {:ok, %Balance{uco: 10.0}} =
               P2P.reply_atomic(nodes, 2, %GetBalance{
                 address: <<0::8, :crypto.strong_rand_bytes(32)::binary>>
               })
    end

    test "should return an error if no atomic commitment at all", %{nodes: nodes} do
      MockClient
      |> stub(:send_message, fn
        %Node{first_public_key: "key1"}, %GetBalance{} ->
          {:ok, %Balance{uco: 10.0}}

        %Node{first_public_key: "key2"}, %GetBalance{} ->
          {:ok, %Balance{uco: 5.0}}

        %Node{first_public_key: "key3"}, %GetBalance{} ->
          {:ok, %Balance{uco: 5.0}}

        %Node{first_public_key: "key4"}, %GetBalance{} ->
          {:ok, %Balance{uco: 10.0}}
      end)

      assert {:error, :network_issue} =
               P2P.reply_atomic(nodes, 2, %GetBalance{
                 address: <<0::8, :crypto.strong_rand_bytes(32)::binary>>
               })
    end
  end

<<<<<<< HEAD
  describe "broadcast_message/2" do
    setup do
      nodes = [
        %Node{
          ip: {127, 0, 0, 1},
          port: 3000,
          first_public_key: "key1",
          last_public_key: "key1",
          geo_patch: "AAA",
          network_patch: "AAA",
          transport: MockTransport
        },
        %Node{
          ip: {127, 0, 0, 1},
          port: 3000,
          first_public_key: "key2",
          last_public_key: "key2",
          geo_patch: "F23",
          network_patch: "F23",
          transport: MockTransport
        },
        %Node{
          ip: {127, 0, 0, 1},
          port: 3000,
          first_public_key: "key3",
          last_public_key: "key3",
          geo_patch: "BCE",
          network_patch: "BCE",
          transport: MockTransport
        }
      ]

      Enum.each(nodes, &P2P.add_and_connect_node/1)
      {:ok, %{nodes: nodes}}
    end

    test "should send subscribe msg for register beacon update", %{nodes: nodes} do
      subset = <<0>>
      %Node{first_public_key: first_public_key} = nodes |> List.first()

      MockClient
      |> stub(:send_message, fn
        _, _ ->
          {:ok,
           %ArchEthic.BeaconChain.Slot{
             end_of_node_synchronizations: [],
             involved_nodes: "",
             p2p_view: %{availabilities: "", network_stats: []},
             slot_time: ~U[2021-11-01 07:16:00Z],
             subset: <<0>>,
             transaction_summaries: []
           }}
      end)

      assert :ok ==
               P2P.broadcast_message(nodes, %RegisterBeaconUpdates{
                 subset: subset,
                 node_public_key: first_public_key
               })
=======
  describe "duplicating_node?/3" do
    test "should return true for duplicate node" do
      MockDB
      |> stub(:get_first_public_key, fn _ ->
        <<1::16, 1::8>>
      end)

      assert P2P.duplicating_node?(
               {127, 0, 0, 1},
               3000,
               <<1::16, 1::8>>,
               [
                 %Node{
                   ip: {127, 0, 0, 1},
                   port: 3000,
                   first_public_key: <<0::16, 0::8>>
                 }
               ]
             )
    end

    test "should return false for original node" do
      MockDB
      |> stub(:get_first_public_key, fn _ ->
        <<1::16, 1::8>>
      end)

      refute P2P.duplicating_node?(
               {127, 0, 0, 1},
               3000,
               <<1::16, 1::8>>,
               [
                 %Node{
                   ip: {127, 0, 0, 1},
                   port: 3000,
                   first_public_key: <<1::16, 1::8>>
                 }
               ]
             )
    end

    test "should return false for node with different ip/port" do
      MockDB
      |> stub(:get_first_public_key, fn _ ->
        <<1::16, 1::8>>
      end)

      refute P2P.duplicating_node?(
               {127, 0, 0, 2},
               3000,
               <<1::16, 1::8>>,
               [
                 %Node{
                   ip: {127, 0, 0, 1},
                   port: 3000,
                   first_public_key: <<1::16, 1::8>>
                 }
               ]
             )

      refute P2P.duplicating_node?(
               {127, 0, 0, 1},
               3001,
               <<1::16, 1::8>>,
               [
                 %Node{
                   ip: {127, 0, 0, 1},
                   port: 3000,
                   first_public_key: <<1::16, 1::8>>
                 }
               ]
             )
>>>>>>> 52a6eb8a
    end
  end
end<|MERGE_RESOLUTION|>--- conflicted
+++ resolved
@@ -261,7 +261,6 @@
     end
   end
 
-<<<<<<< HEAD
   describe "broadcast_message/2" do
     setup do
       nodes = [
@@ -321,7 +320,7 @@
                  subset: subset,
                  node_public_key: first_public_key
                })
-=======
+               
   describe "duplicating_node?/3" do
     test "should return true for duplicate node" do
       MockDB
@@ -394,7 +393,6 @@
                  }
                ]
              )
->>>>>>> 52a6eb8a
     end
   end
 end