<<<<<<< HEAD
defmodule ArchEthic.Contracts.InterpreterTest do
  use ArchEthicCase

  alias ArchEthic.Contracts.Contract
  alias ArchEthic.Contracts.Contract.Conditions
  alias ArchEthic.Contracts.Contract.Constants
  alias ArchEthic.Contracts.Contract.Trigger

  alias ArchEthic.Contracts.Interpreter

  alias ArchEthic.Crypto
  alias ArchEthic.P2P
  alias ArchEthic.P2P.Node
  alias ArchEthic.P2P.Message.FirstAddress
  alias ArchEthic.P2P.Message.FirstPublicKey
  alias ArchEthic.TransactionChain.Transaction
  alias ArchEthic.TransactionChain.TransactionData

  alias ArchEthic.TransactionChain.TransactionData.Ledger
  alias ArchEthic.TransactionChain.TransactionData.UCOLedger
  alias ArchEthic.TransactionChain.TransactionData.UCOLedger.Transfer, as: UCOTransfer
=======
defmodule Archethic.Contracts.InterpreterTest do
  use ArchethicCase

  alias Archethic.Contracts.Contract
  alias Archethic.Contracts.Contract.Conditions
  alias Archethic.Contracts.Contract.Constants
  alias Archethic.Contracts.Contract.Trigger

  alias Archethic.Contracts.Interpreter

  alias Archethic.Crypto
  alias Archethic.P2P
  alias Archethic.P2P.Node
  alias Archethic.P2P.Message.FirstAddress
  alias Archethic.TransactionChain.Transaction
  alias Archethic.TransactionChain.TransactionData

  alias Archethic.TransactionChain.TransactionData.Ledger
  alias Archethic.TransactionChain.TransactionData.UCOLedger
  alias Archethic.TransactionChain.TransactionData.UCOLedger.Transfer, as: UCOTransfer
>>>>>>> 5f267d26
  import Mox
  doctest Interpreter

  describe "parse/1" do
    test "should parse a contract with some standard functions" do
      assert {:ok,
              %Contract{
                triggers: [
                  %Trigger{
                    type: :transaction,
                    actions: {
                      :__block__,
                      [],
                      [
                        {
                          :=,
                          [line: 2],
                          [
                            {:scope, [line: 2], nil},
                            {
                              :update_in,
                              [line: 2],
                              [
                                {:scope, [line: 2], nil},
                                ["next_transaction"],
                                {:&, [line: 2],
                                 [
                                   {{:., [line: 2],
                                     [
                                       {:__aliases__,
                                        [
                                          alias:
                                            Archethic.Contracts.Interpreter.TransactionStatements
                                        ], [:TransactionStatements]},
                                       :set_type
                                     ]}, [line: 2], [{:&, [line: 2], [1]}, "transfer"]}
                                 ]}
                              ]
                            }
                          ]
                        },
                        {
                          :=,
                          [line: 3],
                          [
                            {:scope, [line: 3], nil},
                            {
                              :update_in,
                              [line: 3],
                              [
                                {:scope, [line: 3], nil},
                                ["next_transaction"],
                                {
                                  :&,
                                  [line: 3],
                                  [
                                    {
                                      {:., [line: 3],
                                       [
                                         {:__aliases__,
                                          [
                                            alias:
                                              Archethic.Contracts.Interpreter.TransactionStatements
                                          ], [:TransactionStatements]},
                                         :add_uco_transfer
                                       ]},
                                      [line: 3],
                                      [
                                        {:&, [line: 3], [1]},
                                        [
                                          {"to",
                                           <<127, 102, 97, 172, 226, 130, 249, 71, 172, 162, 239,
                                             148, 125, 1, 189, 220, 144, 198, 95, 9, 238, 130,
                                             139, 218, 222, 46, 62, 212, 37, 132, 112, 179>>},
                                          {"amount", 1_040_000_000}
                                        ]
                                      ]
                                    }
                                  ]
                                }
                              ]
                            }
                          ]
                        },
                        {
                          :=,
                          [line: 4],
                          [
                            {:scope, [line: 4], nil},
                            {
                              :update_in,
                              [line: 4],
                              [
                                {:scope, [line: 4], nil},
                                ["next_transaction"],
                                {
                                  :&,
                                  [line: 4],
                                  [
                                    {
                                      {:., [line: 4],
                                       [
                                         {:__aliases__,
                                          [
                                            alias:
                                              Archethic.Contracts.Interpreter.TransactionStatements
                                          ], [:TransactionStatements]},
                                         :add_nft_transfer
                                       ]},
                                      [line: 4],
                                      [
                                        {:&, [line: 4], [1]},
                                        [
                                          {"to",
                                           <<48, 103, 4, 85, 113, 62, 44, 190, 207, 148, 89, 18,
                                             38, 169, 3, 101, 30, 216, 98, 86, 53, 24, 29, 218,
                                             35, 111, 236, 194, 33, 209, 231, 228>>},
                                          {"amount", 20_000_000_000},
                                          {"nft",
                                           <<174, 180, 166, 245, 171, 109, 130, 190, 34, 60, 88,
                                             103, 235, 165, 254, 97, 111, 82, 244, 16, 220, 248,
                                             59, 69, 175, 241, 88, 221, 64, 174, 138, 195>>}
                                        ]
                                      ]
                                    }
                                  ]
                                }
                              ]
                            }
                          ]
                        },
                        {
                          :=,
                          [line: 5],
                          [
                            {:scope, [line: 5], nil},
                            {
                              :update_in,
                              [line: 5],
                              [
                                {:scope, [line: 5], nil},
                                ["next_transaction"],
                                {
                                  :&,
                                  [line: 5],
                                  [
                                    {{:., [line: 5],
                                      [
                                        {:__aliases__,
                                         [
                                           alias:
                                             Archethic.Contracts.Interpreter.TransactionStatements
                                         ], [:TransactionStatements]},
                                        :set_content
                                      ]}, [line: 5], [{:&, [line: 5], [1]}, "Receipt"]}
                                  ]
                                }
                              ]
                            }
                          ]
                        },
                        {
                          :=,
                          [line: 6],
                          [
                            {:scope, [line: 6], nil},
                            {
                              :update_in,
                              [line: 6],
                              [
                                {:scope, [line: 6], nil},
                                ["next_transaction"],
                                {
                                  :&,
                                  [line: 6],
                                  [
                                    {
                                      {:., [line: 6],
                                       [
                                         {:__aliases__,
                                          [
                                            alias:
                                              Archethic.Contracts.Interpreter.TransactionStatements
                                          ], [:TransactionStatements]},
                                         :add_ownership
                                       ]},
                                      [line: 6],
                                      [
                                        {:&, [line: 6], [1]},
                                        [
                                          {"secret", "MyEncryptedSecret"},
                                          {"secret_key", "MySecretKey"},
                                          {"authorized_public_keys",
                                           [
                                             <<112, 194, 69, 229, 217, 112, 181, 157, 246, 86, 56,
                                               189, 213, 217, 99, 238, 34, 230, 216, 146, 234, 34,
                                               77, 136, 9, 208, 251, 117, 208, 177, 144, 122>>
                                           ]}
                                        ]
                                      ]
                                    }
                                  ]
                                }
                              ]
                            }
                          ]
                        },
                        {
                          :=,
                          [line: 7],
                          [
                            {:scope, [line: 7], nil},
                            {
                              :update_in,
                              [line: 7],
                              [
                                {:scope, [line: 7], nil},
                                ["next_transaction"],
                                {
                                  :&,
                                  [line: 7],
                                  [
                                    {
                                      {:., [line: 7],
                                       [
                                         {:__aliases__,
                                          [
                                            alias:
                                              Archethic.Contracts.Interpreter.TransactionStatements
                                          ], [:TransactionStatements]},
                                         :add_recipient
                                       ]},
                                      [line: 7],
                                      [
                                        {:&, [line: 7], [1]},
                                        <<120, 39, 60, 92, 188, 235, 134, 23, 245, 67, 128, 204,
                                          47, 23, 61, 242, 64, 77, 182, 118, 201, 241, 13, 84,
                                          107, 111, 57, 94, 111, 59, 221, 238>>
                                      ]
                                    }
                                  ]
                                }
                              ]
                            }
                          ]
                        }
                      ]
                    }
                  }
                ]
              }} =
               """
               actions triggered_by: transaction do
                 set_type transfer
                 add_uco_transfer to: \"7F6661ACE282F947ACA2EF947D01BDDC90C65F09EE828BDADE2E3ED4258470B3\", amount: 1040000000
                 add_nft_transfer to: \"30670455713E2CBECF94591226A903651ED8625635181DDA236FECC221D1E7E4\", amount: 20000000000, nft: \"AEB4A6F5AB6D82BE223C5867EBA5FE616F52F410DCF83B45AFF158DD40AE8AC3\"
                 set_content \"Receipt\"
                 add_ownership secret: \"MyEncryptedSecret\", secret_key: \"MySecretKey\", authorized_public_keys: ["70C245E5D970B59DF65638BDD5D963EE22E6D892EA224D8809D0FB75D0B1907A"]
                 add_recipient \"78273C5CBCEB8617F54380CC2F173DF2404DB676C9F10D546B6F395E6F3BDDEE\"
               end
               """
               |> Interpreter.parse()
    end

    test "should parse a contract with some map based inherit constraints" do
      assert {:ok,
              %Contract{
                conditions: %{
                  inherit: %Conditions{
                    uco_transfers:
                      {:==, _,
                       [
                         {:get_in, _,
                          [
                            {:scope, _, nil},
                            ["next", "uco_transfers"]
                          ]},
                         [
                           {:%{}, _,
                            [
                              {"to",
                               <<127, 102, 97, 172, 226, 130, 249, 71, 172, 162, 239, 148, 125, 1,
                                 189, 220, 144, 198, 95, 9, 238, 130, 139, 218, 222, 46, 62, 212,
                                 37, 132, 112, 179>>},
                              {"amount", 1_040_000_000}
                            ]}
                         ]
                       ]}
                  }
                }
              }} =
               """
               condition inherit: [
                 uco_transfers: [%{ to: "7F6661ACE282F947ACA2EF947D01BDDC90C65F09EE828BDADE2E3ED4258470B3", amount: 1040000000 }]
               ]

               actions triggered_by: datetime, at: 1102190390 do
                 set_type transfer
                 add_uco_transfer to: \"7F6661ACE282F947ACA2EF947D01BDDC90C65F09EE828BDADE2E3ED4258470B3\", amount: 1040000000
               end
               """
               |> Interpreter.parse()
    end

    test "should parse multiline inherit constraints" do
      assert {:ok,
              %Contract{
                conditions: %{
                  inherit: %Conditions{
                    uco_transfers:
                      {:==, _,
                       [
                         {:get_in, _, [{:scope, _, nil}, ["next", "uco_transfers"]]},
                         [
                           {:%{}, _,
                            [
                              {"to",
                               <<127, 102, 97, 172, 226, 130, 249, 71, 172, 162, 239, 148, 125, 1,
                                 189, 220, 144, 198, 95, 9, 238, 130, 139, 218, 222, 46, 62, 212,
                                 37, 132, 112, 179>>},
                              {"amount", 1_040_000_000}
                            ]}
                         ]
                       ]},
                    content:
                      {:==, _, [{:get_in, _, [{:scope, _, nil}, ["next", "content"]]}, "hello"]}
                  }
                }
              }} =
               """
                 condition inherit: [
                   uco_transfers: [%{ to: "7F6661ACE282F947ACA2EF947D01BDDC90C65F09EE828BDADE2E3ED4258470B3", amount: 1040000000 }],
                   content: "hello"
                 ]

               """
               |> Interpreter.parse()
    end
  end

  describe "execute_actions/2" do
    test "should evaluate actions based on if statement" do
      {:ok, contract} =
        ~S"""
        actions triggered_by: transaction do
          if transaction.previous_public_key == "abc" do
            set_content "yes"
          else
            set_content "no"
          end
        end
        """
        |> Interpreter.parse()

      assert %Transaction{data: %TransactionData{content: "yes"}} =
               Interpreter.execute_actions(contract, :transaction, %{
                 "transaction" => %{"previous_public_key" => "abc"}
               })
    end

    test "should use a variable assignation" do
      {:ok, contract} =
        """
          actions triggered_by: transaction do
            new_content = \"hello\"
            set_content new_content
          end
        """
        |> Interpreter.parse()

      assert %Transaction{data: %TransactionData{content: "hello"}} =
               Interpreter.execute_actions(contract, :transaction)
    end

    test "should use a interpolation assignation" do
      {:ok, contract} =
        ~S"""
          actions triggered_by: transaction do
            new_content = "hello #{2+2}"
            set_content new_content
          end
        """
        |> Interpreter.parse()

      assert %Transaction{data: %TransactionData{content: "hello 4"}} =
               Interpreter.execute_actions(contract, :transaction)
    end

    test "should flatten comparison operators" do
      code = """
      condition inherit: [
        content: size() >= 10
      ]
      """

      {:ok,
       %Contract{
         conditions: %{
           inherit: %Conditions{
             content:
               {:>=, [line: 2],
                [
                  {{:., [line: 2],
                    [
                      {:__aliases__, [alias: Archethic.Contracts.Interpreter.Library],
                       [:Library]},
                      :size
                    ]}, [line: 2],
                   [
                     {:get_in, [line: 2], [{:scope, [line: 2], nil}, ["next", "content"]]}
                   ]},
                  10
                ]}
           }
         }
       }} = Interpreter.parse(code)
    end

    test "should accept conditional code within condition" do
      {:ok, %Contract{}} =
        ~S"""
        condition inherit: [
          content: if type == transfer do
           regex_match?("hello")
          else
           regex_match?("hi")
          end
        ]

        """
        |> Interpreter.parse()
    end

    test "should accept different type of transaction keyword references" do
      {:ok, %Contract{}} =
        ~S"""
         condition inherit: [
          content: if next.type == transfer do
            "hi"
          else
            if previous.type == transfer do
              "hi"
            else
              "hello"
            end
          end
         ]

        condition transaction: [
          content: "#{hash(contract.code)} - YES"
        ]
        """
        |> Interpreter.parse()
    end
  end

  describe "execute/2" do
    test "should execute complex condition with if statements" do
      code = ~S"""
      condition inherit: [
        type: in?([transfer, nft]),
        content: if type == transfer do
         regex_match?("reason transfer: (.*)")
        else
         regex_match?("reason nft creation: (.*)")
        end,
      ]

      condition transaction: [
        content: hash(contract.code)
      ]
      """

      {:ok,
       %Contract{conditions: %{inherit: inherit_conditions, transaction: transaction_conditions}}} =
        Interpreter.parse(code)

      assert true ==
               Interpreter.valid_conditions?(inherit_conditions, %{
                 "next" => %{"type" => "transfer", "content" => "reason transfer: pay back alice"}
               })

      assert false ==
               Interpreter.valid_conditions?(inherit_conditions, %{
                 "next" => %{"type" => "transfer", "content" => "dummy"}
               })

      assert true ==
               Interpreter.valid_conditions?(inherit_conditions, %{
                 "next" => %{"type" => "nft", "content" => "reason nft creation: new super token"}
               })

      assert true ==
               Interpreter.valid_conditions?(transaction_conditions, %{
                 "transaction" => %{"content" => Crypto.hash(code)},
                 "contract" => %{"code" => code}
               })
    end
  end

  test "ICO contract parsing" do
    {:ok, _} =
      """
      condition inherit: [
      type: transfer,
      uco_transfers: size() == 1
      # TODO: to provide more security, we should check the destination address is within the previous transaction inputs
      ]


      actions triggered_by: transaction do
        # Get the amount of uco send to this contract
        amount_send = transaction.uco_transfers[contract.address]

        if amount_send > 0 do
          # Convert UCO to the number of tokens to credit. Each UCO worth 10000 token
          token_to_credit = amount_send * 10000

          # Send the new transaction
          set_type transfer
          add_nft_transfer to: transaction.address, nft: contract.address, amount: token_to_credit
        end
      end
      """
      |> Interpreter.parse()
  end

  describe "get_genesis_address/1" do
    setup do
      key = <<0::16, :crypto.strong_rand_bytes(32)::binary>>

      P2P.add_and_connect_node(%Node{
        ip: {127, 0, 0, 1},
        port: 3000,
        first_public_key: key,
        last_public_key: key,
        available?: true,
        geo_patch: "AAA",
        network_patch: "AAA",
        authorized?: true,
        authorization_date: DateTime.utc_now()
      })

      {:ok, [key: key]}
    end

    test "shall get the first address of the chain in the conditions" do
      address = "64F05F5236088FC64D1BB19BD13BC548F1C49A42432AF02AD9024D8A2990B2B4"
      b_address = Base.decode16!(address)

      MockClient
      |> expect(:send_message, fn _, _, _ ->
        {:ok, %FirstAddress{address: b_address}}
      end)

      {:ok, %Contract{conditions: %{transaction: conditions}}} =
        ~s"""
        condition transaction: [
          address: get_genesis_address() == "64F05F5236088FC64D1BB19BD13BC548F1C49A42432AF02AD9024D8A2990B2B4" 

        ]
        """
        |> Interpreter.parse()

      assert true =
               Interpreter.valid_conditions?(
                 conditions,
                 %{"transaction" => %{"address" => :crypto.strong_rand_bytes(32)}}
               )
    end

    test "shall get the first public of the chain in the conditions" do
      public_key = "0001DDE54A313E5DCD73E413748CBF6679F07717F8BDC66CBE8F981E1E475A98605C"
      b_public_key = Base.decode16!(public_key)

      MockClient
      |> expect(:send_message, fn _, _, _ ->
        {:ok, %FirstPublicKey{public_key: b_public_key}}
      end)

      {:ok, %Contract{conditions: %{transaction: conditions}}} =
        ~s"""
        condition transaction: [
          key: get_genesis_public_key() == "0001DDE54A313E5DCD73E413748CBF6679F07717F8BDC66CBE8F981E1E475A98605C"
        ]
        """
        |> Interpreter.parse()

      assert true =
               Interpreter.valid_conditions?(
                 conditions,
                 %{
                   "transaction" => %{
                     "key" =>
                       "0001DDE54A313E5DCD73E413748CBF6679F07717F8BDC66CBE8F981E1E475A98605C"
                   }
                 }
               )
    end

=======
    @tag :genesis
    test "shall parse get_genesis_address/1 in actions" do
      address = "64F05F5236088FC64D1BB19BD13BC548F1C49A42432AF02AD9024D8A2990B2B4"
      b_address = Base.decode16!(address)

      MockClient
      |> expect(:send_message, fn _, _, _ ->
        {:ok, %FirstAddress{address: b_address}}
      end)

      {:ok, contract} =
        ~s"""
        actions triggered_by: transaction do
          address = get_genesis_address "64F05F5236088FC64D1BB19BD13BC548F1C49A42432AF02AD9024D8A2990B2B4"
          if address == "64F05F5236088FC64D1BB19BD13BC548F1C49A42432AF02AD9024D8A2990B2B4" do
            set_content "yes"
          else
            set_content "no"
          end
        end
        """
        |> Interpreter.parse()

      assert %Transaction{data: %TransactionData{content: "yes"}} =
               Interpreter.execute_actions(contract, :transaction)
    end
  end
end<|MERGE_RESOLUTION|>--- conflicted
+++ resolved
@@ -1,26 +1,3 @@
-<<<<<<< HEAD
-defmodule ArchEthic.Contracts.InterpreterTest do
-  use ArchEthicCase
-
-  alias ArchEthic.Contracts.Contract
-  alias ArchEthic.Contracts.Contract.Conditions
-  alias ArchEthic.Contracts.Contract.Constants
-  alias ArchEthic.Contracts.Contract.Trigger
-
-  alias ArchEthic.Contracts.Interpreter
-
-  alias ArchEthic.Crypto
-  alias ArchEthic.P2P
-  alias ArchEthic.P2P.Node
-  alias ArchEthic.P2P.Message.FirstAddress
-  alias ArchEthic.P2P.Message.FirstPublicKey
-  alias ArchEthic.TransactionChain.Transaction
-  alias ArchEthic.TransactionChain.TransactionData
-
-  alias ArchEthic.TransactionChain.TransactionData.Ledger
-  alias ArchEthic.TransactionChain.TransactionData.UCOLedger
-  alias ArchEthic.TransactionChain.TransactionData.UCOLedger.Transfer, as: UCOTransfer
-=======
 defmodule Archethic.Contracts.InterpreterTest do
   use ArchethicCase
 
@@ -35,14 +12,15 @@
   alias Archethic.P2P
   alias Archethic.P2P.Node
   alias Archethic.P2P.Message.FirstAddress
+  alias Archethic.P2P.Message.FirstPublicKey
   alias Archethic.TransactionChain.Transaction
   alias Archethic.TransactionChain.TransactionData
-
   alias Archethic.TransactionChain.TransactionData.Ledger
   alias Archethic.TransactionChain.TransactionData.UCOLedger
   alias Archethic.TransactionChain.TransactionData.UCOLedger.Transfer, as: UCOTransfer
->>>>>>> 5f267d26
+
   import Mox
+
   doctest Interpreter
 
   describe "parse/1" do
@@ -642,7 +620,6 @@
                )
     end
 
-=======
     @tag :genesis
     test "shall parse get_genesis_address/1 in actions" do
       address = "64F05F5236088FC64D1BB19BD13BC548F1C49A42432AF02AD9024D8A2990B2B4"
