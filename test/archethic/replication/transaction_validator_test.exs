--- conflicted
+++ resolved
@@ -1,10 +1,8 @@
 defmodule Archethic.Replication.TransactionValidatorTest do
   use ArchethicCase, async: false
-  import ArchethicCase
-
+
+  alias Archethic.ContractFactory
   alias Archethic.Contracts.Contract
-
-  alias Archethic.ContractFactory
   alias Archethic.Contracts.Contract
   alias Archethic.Crypto
   alias Archethic.P2P
@@ -17,13 +15,11 @@
   alias Archethic.SharedSecrets
   alias Archethic.SharedSecrets.MemTables.NetworkLookup
   alias Archethic.TransactionChain.Transaction.ValidationStamp.LedgerOperations.UnspentOutput
-<<<<<<< HEAD
+  alias Archethic.TransactionChain.TransactionData.Recipient
   alias Archethic.TransactionFactory
-=======
-  alias Archethic.TransactionChain.TransactionData.Recipient
-
+
+  import ArchethicCase
   import Mox
->>>>>>> 58020148
 
   @moduletag :capture_log
 
@@ -159,7 +155,6 @@
                |> TransactionValidator.validate(nil, unspent_outputs, nil)
     end
 
-<<<<<<< HEAD
     test "should validate when the transaction coming from a contract is valid" do
       now = ~U[2023-01-01 00:00:00Z]
 
@@ -176,62 +171,68 @@
       next_tx = ContractFactory.create_next_contract_tx(prev_tx, content: "ok")
 
       inputs = [
-=======
-    test "should return {:error, :invalid_transaction_fee} when the fees are invalid" do
-      unspent_outputs = [
-        %UnspentOutput{
-          from: "@Alice2",
-          amount: 1_000_000_000,
-          type: :UCO,
-          timestamp: DateTime.utc_now() |> DateTime.truncate(:millisecond)
-        }
-      ]
-
-      assert {:error, :invalid_transaction_fee} =
-               TransactionFactory.create_transaction_with_invalid_fee()
-               |> TransactionValidator.validate(nil, unspent_outputs, nil)
-    end
-
-    test "should return {:error, :invalid_transaction_fee} when the fees are invalid using contract context" do
-      unspent_outputs = [
-        %UnspentOutput{
-          from: "@Alice2",
-          amount: 1_000_000_000,
-          type: :UCO,
-          timestamp: DateTime.utc_now() |> DateTime.truncate(:millisecond)
-        }
-      ]
-
-      contract_context = %Contract.Context{
-        trigger: {:transaction, random_secret(), %Recipient{}},
-        status: :tx_output,
-        timestamp: DateTime.utc_now()
-      }
-
-      assert {:error, :invalid_transaction_fee} =
-               TransactionFactory.create_valid_transaction(unspent_outputs)
-               |> TransactionValidator.validate(nil, unspent_outputs, contract_context)
-    end
-
-    test "should return {:error, :invalid_recipients_execution} if recipient contract execution invalid" do
-      unspent_outputs = [
->>>>>>> 58020148
-        %UnspentOutput{
-          from: "@Alice2",
-          amount: 1_000_000_000,
-          type: :UCO,
-          timestamp: DateTime.utc_now() |> DateTime.truncate(:millisecond)
-        }
-      ]
-
-<<<<<<< HEAD
+        %UnspentOutput{
+          from: "@Alice2",
+          amount: 1_000_000_000,
+          type: :UCO,
+          timestamp: DateTime.utc_now() |> DateTime.truncate(:millisecond)
+        }
+      ]
+
       assert :ok =
                TransactionValidator.validate(next_tx, prev_tx, inputs, %Contract.Context{
                  status: :tx_output,
                  timestamp: now,
                  trigger: {:datetime, now}
                })
-=======
+    end
+
+    test "should return {:error, :invalid_transaction_fee} when the fees are invalid" do
+      unspent_outputs = [
+        %UnspentOutput{
+          from: "@Alice2",
+          amount: 1_000_000_000,
+          type: :UCO,
+          timestamp: DateTime.utc_now() |> DateTime.truncate(:millisecond)
+        }
+      ]
+
+      assert {:error, :invalid_transaction_fee} =
+               TransactionFactory.create_transaction_with_invalid_fee()
+               |> TransactionValidator.validate(nil, unspent_outputs, nil)
+    end
+
+    test "should return {:error, :invalid_transaction_fee} when the fees are invalid using contract context" do
+      unspent_outputs = [
+        %UnspentOutput{
+          from: "@Alice2",
+          amount: 1_000_000_000,
+          type: :UCO,
+          timestamp: DateTime.utc_now() |> DateTime.truncate(:millisecond)
+        }
+      ]
+
+      contract_context = %Contract.Context{
+        trigger: {:transaction, random_secret(), %Recipient{}},
+        status: :tx_output,
+        timestamp: DateTime.utc_now()
+      }
+
+      assert {:error, :invalid_transaction_fee} =
+               TransactionFactory.create_valid_transaction(unspent_outputs)
+               |> TransactionValidator.validate(nil, unspent_outputs, contract_context)
+    end
+
+    test "should return {:error, :invalid_recipients_execution} if recipient contract execution invalid" do
+      unspent_outputs = [
+        %UnspentOutput{
+          from: "@Alice2",
+          amount: 1_000_000_000,
+          type: :UCO,
+          timestamp: DateTime.utc_now() |> DateTime.truncate(:millisecond)
+        }
+      ]
+
       recipient = %Recipient{address: random_address()}
       tx = TransactionFactory.create_valid_transaction(unspent_outputs, recipients: [recipient])
 
@@ -245,7 +246,6 @@
 
       assert {:error, :invalid_recipients_execution} =
                TransactionValidator.validate(tx, nil, unspent_outputs, nil)
->>>>>>> 58020148
     end
   end
 end