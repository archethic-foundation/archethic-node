defmodule ArchethicTest do
  use ArchethicCase

  alias Archethic.{Crypto, PubSub, P2P, P2P.Message, P2P.Node, TransactionChain}
  alias Archethic.{BeaconChain.SummaryTimer, SharedSecrets}

  alias Message.{Balance, GetBalance, GetLastTransactionAddress, GetTransaction, Ok}
  alias Message.{GetTransactionChainLength, GetTransactionInputs, LastTransactionAddress}
  alias Message.{NotFound, StartMining, TransactionChainLength, TransactionInputList}
  alias Message.{NewTransaction}

  alias TransactionChain.{Transaction, TransactionData, Transaction.ValidationStamp}
  alias TransactionChain.{TransactionInput, VersionedTransactionInput}

  import ArchethicCase, only: [setup_before_send_tx: 0]

  import Mox
  setup :set_mox_global

  setup do
    setup_before_send_tx()

    :ok
  end

  describe "should follow sequence of checks when sending Transaction" do
    test "should forward Transaction, Current Node Unauthorized and Available" do
      P2P.add_and_connect_node(%Node{
        ip: {127, 0, 0, 1},
        port: 3000,
        first_public_key: Crypto.first_node_public_key(),
        last_public_key: Crypto.first_node_public_key(),
        network_patch: "AAA",
        geo_patch: "AAA",
        available?: true,
        authorized?: false,
        authorization_date: DateTime.utc_now() |> DateTime.add(-1)
      })

      P2P.add_and_connect_node(%Node{
        ip: {122, 12, 0, 5},
        port: 3000,
        first_public_key: "node2",
        last_public_key: "node2",
        network_patch: "AAA",
        geo_patch: "AAA",
        available?: true,
        authorized?: true,
        authorization_date: DateTime.utc_now() |> DateTime.add(-1)
      })

      P2P.add_and_connect_node(%Node{
        ip: {122, 12, 0, 5},
        port: 3000,
        first_public_key: "node3",
        last_public_key: "node3",
        network_patch: "AAA",
        geo_patch: "AAA",
        available?: true,
        authorized?: true,
        authorization_date: DateTime.utc_now() |> DateTime.add(-1)
      })

      tx = Transaction.new(:transfer, %TransactionData{}, "seed", 0)

      MockClient
      |> expect(:send_message, 1, fn
        _, %NewTransaction{}, _ ->
          {:ok, %Ok{}}
      end)

      assert :ok = Archethic.send_new_transaction(tx)
      Process.sleep(10)
    end

    test "should send StartMining Message, Current Node Synchronized and Available" do
      nss_genesis_address = "nss_genesis_address"
      nss_last_address = "nss_last_address"
      :persistent_term.put(:node_shared_secrets_gen_addr, nss_genesis_address)

      P2P.add_and_connect_node(%Node{
        ip: {127, 0, 0, 1},
        port: 3000,
        first_public_key: Crypto.first_node_public_key(),
        last_public_key: Crypto.first_node_public_key(),
        network_patch: "AAA",
        geo_patch: "AAA",
        available?: true,
        authorized?: true,
        authorization_date: DateTime.utc_now() |> DateTime.add(-20_000)
      })

      P2P.add_and_connect_node(%Node{
        ip: {122, 12, 0, 5},
        port: 3000,
        first_public_key: "node2",
        last_public_key: "node2",
        network_patch: "AAA",
        geo_patch: "AAA",
        available?: true,
        authorized?: true,
        authorization_date: DateTime.utc_now() |> DateTime.add(-1)
      })

      P2P.add_and_connect_node(%Node{
        ip: {122, 12, 0, 5},
        port: 3000,
        first_public_key: "node3",
        last_public_key: "node3",
        network_patch: "AAA",
        geo_patch: "AAA",
        available?: true,
        authorized?: true,
        authorization_date: DateTime.utc_now() |> DateTime.add(-1)
      })

      start_supervised!({SummaryTimer, Application.get_env(:archethic, SummaryTimer)})

      now = DateTime.utc_now()

      MockDB
      |> stub(:get_last_chain_address, fn ^nss_genesis_address ->
        {nss_last_address, now}
      end)
      |> stub(
        :get_transaction,
        fn
          ^nss_last_address, [validation_stamp: [:timestamp]], :chain ->
            {:ok,
             %Transaction{
               validation_stamp: %ValidationStamp{
                 timestamp: SharedSecrets.get_last_scheduling_date(now)
               }
             }}

          _, _, _ ->
            {:error, :transaction_not_exists}
        end
      )

      MockClient
      |> expect(:send_message, 3, fn
        _, %StartMining{}, _ ->
          {:ok, %Ok{}}
      end)

      tx = Transaction.new(:transfer, %TransactionData{}, "seed", 0)
      assert :ok = Archethic.send_new_transaction(tx)
    end

    test "should forward Transaction & Start Repair,  Current Node Not Synchronized" do
      nss_genesis_address = "nss_genesis_address"
      nss_last_address = "nss_last_address"
      :persistent_term.put(:node_shared_secrets_gen_addr, nss_genesis_address)

      P2P.add_and_connect_node(%Node{
        ip: {127, 0, 0, 1},
        port: 3000,
        first_public_key: Crypto.first_node_public_key(),
        last_public_key: Crypto.first_node_public_key(),
        network_patch: "AAA",
        geo_patch: "AAA",
        available?: true,
        authorized?: true,
        authorization_date: DateTime.utc_now() |> DateTime.add(-20_000)
      })

      P2P.add_and_connect_node(%Node{
        ip: {122, 12, 0, 5},
        port: 3000,
        first_public_key: "node2",
        last_public_key: "node2",
        network_patch: "AAA",
        geo_patch: "AAA",
        available?: true,
        authorized?: true,
        authorization_date: DateTime.utc_now() |> DateTime.add(-1)
      })

      P2P.add_and_connect_node(%Node{
        ip: {122, 12, 0, 5},
        port: 3000,
        first_public_key: "node3",
        last_public_key: "node3",
        network_patch: "AAA",
        geo_patch: "AAA",
        available?: true,
        authorized?: true,
        authorization_date: DateTime.utc_now() |> DateTime.add(-1)
      })

      start_supervised!({SummaryTimer, Application.get_env(:archethic, SummaryTimer)})

      MockDB
      |> stub(:get_last_chain_address, fn ^nss_genesis_address ->
        {nss_last_address, DateTime.utc_now()}
      end)
      |> stub(
        :get_transaction,
        fn
          ^nss_last_address, [validation_stamp: [:timestamp]], :chain ->
            {:ok,
             %Transaction{
               validation_stamp: %ValidationStamp{
                 timestamp: DateTime.utc_now() |> DateTime.add(-86_400)
               }
             }}

          _, _, _ ->
            {:error, :transaction_not_exists}
        end
      )

      MockClient
<<<<<<< HEAD
      |> expect(:send_message, 3, fn
=======
      |> stub(:send_message, fn
>>>>>>> 6f986f06
        # validate nss chain from network
        # anticippated to be failed
        _, %GetLastTransactionAddress{}, _ ->
          {:ok, %LastTransactionAddress{address: "willnotmatchaddress"}}

        _, %NewTransaction{transaction: _, welcome_node: _}, _ ->
          # forward the tx
          {:ok, %Ok{}}
      end)

      # last address is d/f it returns last address from quorum
      assert {:error, "willnotmatchaddress"} = SharedSecrets.verify_synchronization()

      # trying to ssend a tx when NSS chain not synced
      tx = Transaction.new(:transfer, %TransactionData{}, "seed", 0)
      assert :ok = Archethic.send_new_transaction(tx)

      # start repair and should bottleneck requests
      assert 1 == Registry.count(Archethic.SelfRepair.RepairRegistry)
    end

    test "Should forward Transaction until StartMining message is sent without Node Loop & Message Waiting" do
      nss_genesis_address = "nss_genesis_address"
      nss_last_address = "nss_last_address"
      :persistent_term.put(:node_shared_secrets_gen_addr, nss_genesis_address)

      welcome_node = Crypto.first_node_public_key()
      second_node_first_public_key = "node2"

      P2P.add_and_connect_node(%Node{
        ip: {127, 0, 0, 1},
        port: 3000,
        first_public_key: Crypto.first_node_public_key(),
        last_public_key: Crypto.first_node_public_key(),
        network_patch: "AAA",
        geo_patch: "AAA",
        available?: true,
        authorized?: true,
        authorization_date: DateTime.utc_now() |> DateTime.add(-20_000)
      })

      P2P.add_and_connect_node(%Node{
        ip: {122, 12, 0, 5},
        port: 3000,
        first_public_key: second_node_first_public_key,
        last_public_key: second_node_first_public_key,
        network_patch: "AAA",
        geo_patch: "AAA",
        available?: true,
        authorized?: true,
        authorization_date: DateTime.utc_now() |> DateTime.add(-1)
      })

      start_supervised!({SummaryTimer, Application.get_env(:archethic, SummaryTimer)})

      MockDB
      |> stub(:get_last_chain_address, fn ^nss_genesis_address ->
        {nss_last_address, DateTime.utc_now()}
      end)
      |> stub(
        :get_transaction,
        fn
          ^nss_last_address, [validation_stamp: [:timestamp]], :chain ->
            {:ok,
             %Transaction{
               validation_stamp: %ValidationStamp{
                 timestamp: DateTime.utc_now() |> DateTime.add(-86_400)
               }
             }}

          _, _, _ ->
            {:error, :transaction_not_exists}
        end
      )

      me = self()

      tx = Transaction.new(:transfer, %TransactionData{}, "seed", 0)

      MockClient
      |> expect(:send_message, 5, fn
        # validate nss chain from network , anticippated to be failed
        _, %GetLastTransactionAddress{}, _ ->
          {:ok, %LastTransactionAddress{address: "willnotmatchaddress"}}

        %Node{first_public_key: ^second_node_first_public_key},
        %NewTransaction{transaction: ^tx, welcome_node: ^welcome_node},
        _ ->
          send(me, {:forwarded_to_node2, tx})
          {:ok, %Ok{}}

        _, %GetTransaction{address: _}, _ ->
          {:ok, %NotFound{}}

        _, %StartMining{transaction: ^tx, welcome_node_public_key: ^welcome_node}, _ ->
          # we are not handling CONSENSUS DFW order in prelimeinay checks for send transaction
          # we rely completely on DFW to handle it.
          {:ok, %Ok{}}
      end)

      # last address is d/f it returns last address from quorum
      assert {:error, "willnotmatchaddress"} = SharedSecrets.verify_synchronization()

      # trying to ssend a tx when NSS chain not synced
      assert :ok = Archethic.send_new_transaction(tx)

      # start repair and should bottleneck requests
      pid = SelfRepair.repair_in_progress?(nss_genesis_address)
      Process.sleep(100)
      assert pid != nil

      assert_receive({:forwarded_to_node2, ^tx})
      Process.sleep(100)
      assert :ok = Archethic.send_new_transaction(tx)
    end
  end

  describe "search_transaction/1" do
    test "should request storage nodes and return the transaction" do
      P2P.add_and_connect_node(%Node{
        ip: {127, 0, 0, 1},
        port: 3000,
        first_public_key: Crypto.last_node_public_key(),
        last_public_key: Crypto.last_node_public_key(),
        network_patch: "AAA",
        geo_patch: "AAA"
      })

      P2P.add_and_connect_node(%Node{
        ip: {127, 0, 0, 1},
        port: 3000,
        first_public_key: "key1",
        last_public_key: "key1",
        network_patch: "AAA",
        geo_patch: "AAA",
        available?: true,
        authorized?: true,
        authorization_date: DateTime.utc_now()
      })

      MockClient
      |> expect(:send_message, fn _, %GetTransaction{}, _ ->
        {:ok, %Transaction{address: "@Alice2"}}
      end)

      assert {:ok, %Transaction{address: "@Alice2"}} = Archethic.search_transaction("@Alice2")
    end

    test "should request storage nodes and return not exists as the transaction not exists" do
      P2P.add_and_connect_node(%Node{
        ip: {127, 0, 0, 1},
        port: 3000,
        first_public_key: Crypto.last_node_public_key(),
        last_public_key: Crypto.last_node_public_key(),
        network_patch: "AAA",
        geo_patch: "AAA"
      })

      P2P.add_and_connect_node(%Node{
        ip: {127, 0, 0, 1},
        port: 3000,
        first_public_key: "key1",
        last_public_key: "key1",
        network_patch: "AAA",
        geo_patch: "AAA",
        available?: true,
        authorized?: true,
        authorization_date: DateTime.utc_now()
      })

      MockClient
      |> expect(:send_message, fn _, %GetTransaction{}, _ ->
        {:ok, %NotFound{}}
      end)

      assert {:error, :transaction_not_exists} = Archethic.search_transaction("@Alice2")
    end
  end

  describe "send_new_transaction/1" do
    test "should elect validation nodes and broadcast the transaction" do
      P2P.add_and_connect_node(%Node{
        ip: {127, 0, 0, 1},
        port: 3000,
        first_public_key: Crypto.first_node_public_key(),
        last_public_key: Crypto.first_node_public_key(),
        network_patch: "AAA",
        geo_patch: "AAA",
        available?: true,
        authorized?: true,
        authorization_date: DateTime.utc_now() |> DateTime.add(-1)
      })

      tx = Transaction.new(:transfer, %TransactionData{}, "seed", 0)

      MockClient
      |> expect(:send_message, fn _, %StartMining{}, _ ->
        Process.sleep(20)
        PubSub.notify_new_transaction(tx.address)
        {:ok, %Ok{}}
      end)

      assert :ok = Archethic.send_new_transaction(tx)
    end
  end

  describe "get_last_transaction/1" do
    test "should request storages nodes to fetch the last transaction" do
      P2P.add_and_connect_node(%Node{
        ip: {127, 0, 0, 1},
        port: 3000,
        first_public_key: Crypto.last_node_public_key(),
        last_public_key: Crypto.last_node_public_key(),
        network_patch: "AAA",
        geo_patch: "AAA",
        authorized?: true,
        authorization_date: DateTime.utc_now()
      })

      P2P.add_and_connect_node(%Node{
        ip: {127, 0, 0, 1},
        port: 3000,
        first_public_key: :crypto.strong_rand_bytes(32),
        last_public_key: :crypto.strong_rand_bytes(32),
        network_patch: "AAA",
        geo_patch: "AAA",
        available?: true,
        authorized?: true,
        authorization_date: DateTime.utc_now()
      })

      MockClient
      |> stub(:send_message, fn
        _, %GetLastTransactionAddress{address: address}, _ ->
          {:ok, %LastTransactionAddress{address: address, timestamp: DateTime.utc_now()}}

        _, %GetTransaction{}, _ ->
          {:ok, %Transaction{previous_public_key: "Alice1"}}
      end)

      assert {:ok, %Transaction{previous_public_key: "Alice1"}} =
               Archethic.get_last_transaction(Crypto.hash("Alice1"))
    end

    test "should request storages nodes to fetch the last transaction but not exists" do
      P2P.add_and_connect_node(%Node{
        ip: {127, 0, 0, 1},
        port: 3000,
        first_public_key: Crypto.last_node_public_key(),
        last_public_key: Crypto.last_node_public_key(),
        network_patch: "AAA",
        geo_patch: "AAA",
        authorized?: true,
        authorization_date: DateTime.utc_now()
      })

      P2P.add_and_connect_node(%Node{
        ip: {127, 0, 0, 1},
        port: 3000,
        first_public_key: :crypto.strong_rand_bytes(32),
        last_public_key: :crypto.strong_rand_bytes(32),
        network_patch: "AAA",
        geo_patch: "AAA",
        available?: true,
        authorized?: true,
        authorization_date: DateTime.utc_now()
      })

      MockClient
      |> stub(:send_message, fn
        _, %GetLastTransactionAddress{address: address}, _ ->
          {:ok, %LastTransactionAddress{address: address, timestamp: DateTime.utc_now()}}

        _, %GetTransaction{}, _ ->
          {:ok, %NotFound{}}
      end)

      assert {:error, :transaction_not_exists} =
               Archethic.get_last_transaction(Crypto.hash("Alice1"))
    end
  end

  describe "get_balance/1" do
    test "should request storage nodes to fetch the balance" do
      P2P.add_and_connect_node(%Node{
        ip: {127, 0, 0, 1},
        port: 3000,
        first_public_key: Crypto.last_node_public_key(),
        last_public_key: Crypto.last_node_public_key(),
        network_patch: "AAA",
        geo_patch: "AAA"
      })

      P2P.add_and_connect_node(%Node{
        ip: {127, 0, 0, 1},
        port: 3000,
        first_public_key: "key1",
        last_public_key: "key1",
        network_patch: "AAA",
        geo_patch: "AAA",
        available?: true,
        authorized?: true,
        authorization_date: DateTime.utc_now()
      })

      P2P.add_and_connect_node(%Node{
        ip: {127, 0, 0, 1},
        port: 3000,
        first_public_key: "key2",
        last_public_key: "key2",
        network_patch: "AAA",
        geo_patch: "AAA",
        available?: true,
        authorized?: true,
        authorization_date: DateTime.utc_now()
      })

      MockClient
      |> expect(:send_message, 1, fn
        _, %GetBalance{}, _ ->
          {:ok,
           %Balance{
             uco: 1_000_000_000,
             token: %{
               {"ETH", 1} => 1
             }
           }}
      end)
      |> expect(:send_message, 1, fn
        _, %GetBalance{}, _ ->
          {:ok,
           %Balance{
             uco: 2_000_000_000,
             token: %{
               {"BTC", 2} => 1,
               {"ETH", 1} => 2
             }
           }}
      end)

      assert {:ok,
              %{
                uco: 2_000_000_000,
                token: %{
                  {"ETH", 1} => 2,
                  {"BTC", 2} => 1
                }
              }} = Archethic.get_balance("@Alice2")
    end
  end

  describe "get_transaction_inputs/1" do
    test "should request the storages nodes to fetch the inputs remotely, this is latest tx" do
      address1 = <<0::8, 0::8, :crypto.strong_rand_bytes(32)::binary>>

      P2P.add_and_connect_node(%Node{
        ip: {127, 0, 0, 1},
        port: 3000,
        first_public_key: Crypto.first_node_public_key(),
        last_public_key: Crypto.first_node_public_key(),
        network_patch: "AAA",
        geo_patch: "AAA"
      })

      P2P.add_and_connect_node(%Node{
        ip: {127, 0, 0, 1},
        port: 3000,
        first_public_key: "key1",
        last_public_key: "key1",
        network_patch: "AAA",
        geo_patch: "AAA",
        available?: true,
        authorized?: true,
        authorization_date: DateTime.utc_now()
      })

      MockClient
      |> stub(:send_message, fn
        _, %GetTransactionInputs{address: ^address1}, _ ->
          {:ok,
           %TransactionInputList{
             inputs: [
               %VersionedTransactionInput{
                 input: %TransactionInput{
                   from: "@Bob3",
                   amount: 1_000_000_000,
                   spent?: false,
                   type: :UCO,
                   timestamp: DateTime.utc_now()
                 },
                 protocol_version: 1
               }
             ]
           }}

        _, %GetLastTransactionAddress{address: ^address1}, _ ->
          {:ok, %LastTransactionAddress{address: address1, timestamp: DateTime.utc_now()}}
      end)

      assert [%TransactionInput{from: "@Bob3", amount: 1_000_000_000, spent?: false, type: :UCO}] =
               Archethic.get_transaction_inputs(address1)
    end

    test "should request the storages nodes to fetch the inputs remotely, inputs are spent in a later tx" do
      address1 = <<0::8, 0::8, :crypto.strong_rand_bytes(32)::binary>>
      address1bis = <<0::8, 0::8, :crypto.strong_rand_bytes(32)::binary>>

      P2P.add_and_connect_node(%Node{
        ip: {127, 0, 0, 1},
        port: 3000,
        first_public_key: Crypto.first_node_public_key(),
        last_public_key: Crypto.first_node_public_key(),
        network_patch: "AAA",
        geo_patch: "AAA"
      })

      P2P.add_and_connect_node(%Node{
        ip: {127, 0, 0, 1},
        port: 3000,
        first_public_key: "key1",
        last_public_key: "key1",
        network_patch: "AAA",
        geo_patch: "AAA",
        available?: true,
        authorized?: true,
        authorization_date: DateTime.utc_now()
      })

      MockClient
      |> stub(:send_message, fn
        _, %GetTransactionInputs{address: ^address1}, _ ->
          {:ok,
           %TransactionInputList{
             inputs: [
               %VersionedTransactionInput{
                 input: %TransactionInput{
                   from: "@Bob3",
                   amount: 1_000_000_000,
                   spent?: false,
                   type: :UCO,
                   timestamp: DateTime.utc_now()
                 },
                 protocol_version: 1
               }
             ]
           }}

        _, %GetTransactionInputs{address: ^address1bis}, _ ->
          {:ok,
           %TransactionInputList{
             inputs: []
           }}

        _, %GetLastTransactionAddress{address: ^address1}, _ ->
          {:ok, %LastTransactionAddress{address: address1bis, timestamp: DateTime.utc_now()}}
      end)

      assert [%TransactionInput{from: "@Bob3", amount: 1_000_000_000, spent?: true, type: :UCO}] =
               Archethic.get_transaction_inputs(address1)
    end

    test "should request the storages nodes to fetch the inputs remotely, inputs are not spent in a later tx" do
      address1 = <<0::8, 0::8, :crypto.strong_rand_bytes(32)::binary>>
      address1bis = Crypto.derive_address(address1)

      P2P.add_and_connect_node(%Node{
        ip: {127, 0, 0, 1},
        port: 3000,
        first_public_key: Crypto.first_node_public_key(),
        last_public_key: Crypto.first_node_public_key(),
        network_patch: "AAA",
        geo_patch: "AAA"
      })

      P2P.add_and_connect_node(%Node{
        ip: {127, 0, 0, 1},
        port: 3000,
        first_public_key: "key1",
        last_public_key: "key1",
        network_patch: "AAA",
        geo_patch: "AAA",
        available?: true,
        authorized?: true,
        authorization_date: DateTime.utc_now()
      })

      MockClient
      |> stub(:send_message, fn
        _, %GetTransactionInputs{address: ^address1}, _ ->
          {:ok,
           %TransactionInputList{
             inputs: [
               %VersionedTransactionInput{
                 input: %TransactionInput{
                   from: "@Bob3",
                   amount: 1_000_000_000,
                   spent?: false,
                   type: :UCO,
                   timestamp: DateTime.utc_now()
                 },
                 protocol_version: 1
               }
             ]
           }}

        _, %GetTransactionInputs{address: ^address1bis}, _ ->
          {:ok,
           %TransactionInputList{
             inputs: [
               %VersionedTransactionInput{
                 input: %TransactionInput{
                   from: "@Bob3",
                   amount: 1_000_000_000,
                   spent?: false,
                   type: :UCO,
                   timestamp: DateTime.utc_now()
                 },
                 protocol_version: 1
               }
             ]
           }}

        _, %GetLastTransactionAddress{address: ^address1}, _ ->
          {:ok, %LastTransactionAddress{address: address1bis, timestamp: DateTime.utc_now()}}
      end)

      assert [%TransactionInput{from: "@Bob3", amount: 1_000_000_000, spent?: false, type: :UCO}] =
               Archethic.get_transaction_inputs(address1)
    end
  end

  describe "get_transaction_chain_length/1" do
    test "should request the storage node to fetch the transaction chain length" do
      P2P.add_and_connect_node(%Node{
        ip: {127, 0, 0, 1},
        port: 3000,
        first_public_key: Crypto.last_node_public_key(),
        last_public_key: Crypto.last_node_public_key(),
        network_patch: "AAA",
        geo_patch: "AAA"
      })

      P2P.add_and_connect_node(%Node{
        ip: {127, 0, 0, 1},
        port: 3000,
        first_public_key: "key1",
        last_public_key: "key1",
        network_patch: "AAA",
        geo_patch: "AAA",
        available?: true,
        authorized?: true,
        authorization_date: DateTime.utc_now()
      })

      MockClient
      |> stub(:send_message, fn
        _, %GetLastTransactionAddress{}, _ ->
          {:ok, %LastTransactionAddress{address: "@Alice2"}}

        _, %GetTransactionChainLength{}, _ ->
          {:ok, %TransactionChainLength{length: 3}}
      end)

      assert {:ok, 3} == Archethic.get_transaction_chain_length("@Alice2")
    end
  end
end<|MERGE_RESOLUTION|>--- conflicted
+++ resolved
@@ -3,6 +3,7 @@
 
   alias Archethic.{Crypto, PubSub, P2P, P2P.Message, P2P.Node, TransactionChain}
   alias Archethic.{BeaconChain.SummaryTimer, SharedSecrets}
+  alias Archethic.SelfRepair
 
   alias Message.{Balance, GetBalance, GetLastTransactionAddress, GetTransaction, Ok}
   alias Message.{GetTransactionChainLength, GetTransactionInputs, LastTransactionAddress}
@@ -15,6 +16,7 @@
   import ArchethicCase, only: [setup_before_send_tx: 0]
 
   import Mox
+  import Mock
   setup :set_mox_global
 
   setup do
@@ -211,12 +213,10 @@
         end
       )
 
-      MockClient
-<<<<<<< HEAD
-      |> expect(:send_message, 3, fn
-=======
+      me = self()
+
+      MockClient
       |> stub(:send_message, fn
->>>>>>> 6f986f06
         # validate nss chain from network
         # anticippated to be failed
         _, %GetLastTransactionAddress{}, _ ->
@@ -224,6 +224,7 @@
 
         _, %NewTransaction{transaction: _, welcome_node: _}, _ ->
           # forward the tx
+          send(me, :new_transaction)
           {:ok, %Ok{}}
       end)
 
@@ -232,10 +233,12 @@
 
       # trying to ssend a tx when NSS chain not synced
       tx = Transaction.new(:transfer, %TransactionData{}, "seed", 0)
-      assert :ok = Archethic.send_new_transaction(tx)
-
-      # start repair and should bottleneck requests
-      assert 1 == Registry.count(Archethic.SelfRepair.RepairRegistry)
+
+      with_mock(SelfRepair, resync: fn _, _, _ -> :ok end) do
+        assert :ok = Archethic.send_new_transaction(tx)
+        assert_receive :new_transaction, 100
+        assert_called(SelfRepair.resync(:_, :_, :_))
+      end
     end
 
     test "Should forward Transaction until StartMining message is sent without Node Loop & Message Waiting" do
@@ -321,14 +324,13 @@
       assert {:error, "willnotmatchaddress"} = SharedSecrets.verify_synchronization()
 
       # trying to ssend a tx when NSS chain not synced
-      assert :ok = Archethic.send_new_transaction(tx)
-
-      # start repair and should bottleneck requests
-      pid = SelfRepair.repair_in_progress?(nss_genesis_address)
-      Process.sleep(100)
-      assert pid != nil
-
-      assert_receive({:forwarded_to_node2, ^tx})
+      with_mock(SelfRepair, resync: fn _, _, _ -> :ok end) do
+        assert :ok = Archethic.send_new_transaction(tx)
+        assert_receive {:forwarded_to_node2, ^tx}, 100
+
+        assert_called(SelfRepair.resync(:_, :_, :_))
+      end
+
       Process.sleep(100)
       assert :ok = Archethic.send_new_transaction(tx)
     end
