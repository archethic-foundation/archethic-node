--- conflicted
+++ resolved
@@ -12,14 +12,10 @@
 import { html } from "diff2html"
 import hljs from "highlight.js"
 
-<<<<<<< HEAD
-// add a comment
-=======
 // add alpinejs
 import Alpine from "alpinejs";
 window.Alpine = Alpine;
 Alpine.start();
->>>>>>> 13afaaa1
 
 let Hooks = {}
 
