--- conflicted
+++ resolved
@@ -4,15 +4,9 @@
   "dependencies": {
     "alpinejs": "^3.12.0",
     "chokidar": "^3.5.3",
-<<<<<<< HEAD
-    "diff2html": "^3.4.19",
+    "diff2html": "^3.4.35",
     "echarts": "^5.4.2",
-    "highlight.js": "^11.6.0",
-=======
-    "diff2html": "^3.4.35",
-    "echarts": "^5.4.0",
     "highlight.js": "^11.7.0",
->>>>>>> 3a430d25
     "phoenix": "file:../deps/phoenix",
     "phoenix_html": "file:../deps/phoenix_html",
     "phoenix_live_view": "file:../deps/phoenix_live_view"
