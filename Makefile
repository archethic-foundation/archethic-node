--- conflicted
+++ resolved
@@ -1,25 +1,12 @@
-<<<<<<< HEAD
-CC = /usr/bin/gcc
-
-all: c_dist crypto
-
-crypto:
-	$(CC) src/c/*.c -o priv/crypto/c_dist/libsodium -I src/c/*.h -lsodium 
-
-c_dist:
-	mkdir -p priv/crypto/c_dist
-	
-=======
-CC = /usr/bin/gcc
-
-all: c_dist crypto hypergeometric_distribution
-
-crypto:
-	$(CC) src/c/crypto/*.c -o priv/c_dist/libsodium -I src/c/crypto/*.h -lsodium 
-
-hypergeometric_distribution:
-	$(CC) src/c/hypergeometric_distribution.c -o priv/c_dist/hypergeometric_distribution -lgmp
-
-c_dist:
-	mkdir -p priv/c_dist
->>>>>>> e28080d3
+CC = /usr/bin/gcc
+
+all: c_dist crypto hypergeometric_distribution
+
+crypto:
+	$(CC) src/c/crypto/*.c -o priv/c_dist/libsodium -I src/c/crypto/*.h -lsodium 
+
+hypergeometric_distribution:
+	$(CC) src/c/hypergeometric_distribution.c -o priv/c_dist/hypergeometric_distribution -lgmp
+
+c_dist:
+	mkdir -p priv/c_dist