<<<<<<< HEAD
# Uniris

Welcome to the Uniris Node source repository ! This software enables you to build the first transaction chain and next generation of blockchain focused on scalability and human oriented.

Uniris features:
- Fast transaction processing (> 1M tps)
- Lower energy consumption than other blockchain
- Designed with a high level of security (ARCH consensus supporting 90% of maliciousness)
- Adaptive cryptographic algorithms (quantum resistant)
- Decentralized Identity and Self Sovereign Identity
- Smart contract platform powered by a built-in interpreter
- Strong scalability with geo secured sharding
- Soft-Real-Time P2P view with supervised networking

## Development

Our codebase aims to reach the guidelines of Elixir projects.
We are focusing on the best quality.

The source code can change to respect the best quality of reading and regarding best practices.

Current implemented features:
- Adaptive cryptography: different elliptic curves and software implementation
- TransactionChain: Transaction structure and transaction generation
- Smart Contract: interpreter coded with Elixir DSL through Meta-programming and AST
- Node election: heuristic validation and storage node selection
- P2P: Inter-node communication, supervised connection to detect the P2P view of nodes in almost real-time
- Transaction mining: ARCH consensus
- Node bootstrapping
- Beacon chain: Track new transactions and node readiness
- Self-Repair: Self-healing mechanism allowing to resynchronize missing transactions
- Node shared secrets renewal: Integration of authorized validation nodes using heuristic constraints
- P2P transfers and genesis pools allocation
- Transaction explorer
- Custom Binary protocol leveraging Binary Pattern Matching and BitVectors
- NFT creation and transfers
## Next features to appear very soon:
- Sampling P2P view on the Beacon chain
- Summary of the Beacon chain
- P2P messages encryption
- OnChain Governance & Decentralized Code Source and Hot Release Upgrades

## Installation

Requirements:
- Libsodium: for the ed25519 encryption and decryption.
- OpenSSL 1.11
- OTP 23: generation of ed25519 key pairs

Platforms supported:
- Linux (Ubuntu 18.04)
- Mac OS X

Requires Cassandra/ScyllaDB installation to use for the backend storage

## Development

Requires Elixir 1.10

To start first node:
```bash
mix deps.get
UNIRIS_CRYPTO_SEED="node1" iex -S mix phx.server
```

To start a second node
```bash
UNIRIS_CRYPTO_SEED="node2" UNIRIS_P2P_PORT=3005 iex -S mix
```

To clean the environment simply remove mutable storage folder
```bash
rm -rf data data_test
```

## Contribution

Thank you for considering to help out with the source code. 
We welcome contributions from anyone and are grateful for even the smallest of improvement.

Please to follow this workflow:
1. Fork it!
2. Create your feature branch (git checkout -b my-new-feature)
3. Commit your changes (git commit -am 'Add some feature')
4. Push to the branch (git push origin my-new-feature)
5. Create new Pull Request


## Licence

AGPL
=======
# Uniris

Welcome to the Uniris Node source repository ! This software enables you to build the first transaction chain and next generation of blockchain focused on scalability and human oriented.

Uniris features:
- Fast transaction processing (> 1M tps)
- Lower energy consumption than other blockchain
- Designed with a high level of security (ARCH consensus supporting 90% of maliciousness)
- Adaptive cryptographic algorithms (quantum resistant)
- Decentralized Identity and Self Sovereign Identity
- Smart contract platform powered by a built-in interpreter
- Strong scalability with geo secured sharding
- Soft-Real-Time P2P view with supervised networking

## Development

Our codebase aims to reach the guidelines of Elixir projects.
We are focusing on the best quality.

The source code can change to respect the best quality of reading and regarding best practices.

Current implemented features:
- Adaptive cryptography: different elliptic curves and software implementation
- TransactionChain: Transaction structure and transaction generation
- Smart Contract: interpreter coded with Elixir DSL through Meta-programming and AST
- Node election: heuristic validation and storage node selection
- P2P: Inter-node communication, supervised connection to detect the P2P view of nodes in almost real-time
- Transaction mining: ARCH consensus
- Node bootstrapping
- Beacon chain: Track new transactions and node readiness
- Self-Repair: Self-healing mechanism allowing to resynchronize missing transactions
- Node shared secrets renewal: Integration of authorized validation nodes using heuristic constraints
- P2P transfers and genesis pools allocation
- Transaction explorer
- Custom Binary protocol leveraging Binary Pattern Matching and BitVectors
- NFT creation and transfers
## Next features to appear very soon:
- Sampling P2P view on the Beacon chain
- Summary of the Beacon chain
- P2P messages encryption
- OnChain Governance & Decentralized Code Source and Hot Release Upgrades

## Installation

Requirements:
- Libsodium: for the ed25519 encryption and decryption.
- OpenSSL 1.11
- OTP 23: generation of ed25519 key pairs

Platforms supported:
- Linux (Ubuntu 18.04)
- Mac OS X

Requires Cassandra/ScyllaDB installation to use for the backend storage

## Development

Requires Elixir 1.10

At first, get dependencies:
```
mix deps.get
```

To start first node:
```bash
iex -S mix phx.server
```

To start a second node
```bash
UNIRIS_CRYPTO_SEED="node2" UNIRIS_P2P_PORT=3005 UNIRIS_HTTP_PORT=4005 UNIRIS_MUT_DIR="data2" iex -S mix
```

To clean the environment simply remove mutable storage folder
```bash
rm -rf data1 data2
```

### Automation

Requires working `docker-compose`

To run few `uniris-node`s in testnet one could use mix task `uniris.testnet`:
```bash
mix uniris.testnet $(seq --format "seed%g" --separator " " 5)
```

The task will generate `docker-compose.json` (for 5 nodes with seeds: seed1, seed2, seed3, seed4, seed5), and run `docker-compose -f docker-compose.json up` which in turn will build `uniris-testnet` image, and spawn 5 containers. To destroy these containers run `docker-compose -f docker-compose.json down` and use `docker image rm` to remove the image.

Run `mix help uniris.testnet` to see how to tweak the task.

## Contribution

Thank you for considering to help out with the source code. 
We welcome contributions from anyone and are grateful for even the smallest of improvement.

Please to follow this workflow:
1. Fork it!
2. Create your feature branch (git checkout -b my-new-feature)
3. Commit your changes (git commit -am 'Add some feature')
4. Push to the branch (git push origin my-new-feature)
5. Create new Pull Request


## Licence

AGPL
>>>>>>> 9fc0f035
<|MERGE_RESOLUTION|>--- conflicted
+++ resolved
@@ -1,202 +1,108 @@
-<<<<<<< HEAD
-# Uniris
-
-Welcome to the Uniris Node source repository ! This software enables you to build the first transaction chain and next generation of blockchain focused on scalability and human oriented.
-
-Uniris features:
-- Fast transaction processing (> 1M tps)
-- Lower energy consumption than other blockchain
-- Designed with a high level of security (ARCH consensus supporting 90% of maliciousness)
-- Adaptive cryptographic algorithms (quantum resistant)
-- Decentralized Identity and Self Sovereign Identity
-- Smart contract platform powered by a built-in interpreter
-- Strong scalability with geo secured sharding
-- Soft-Real-Time P2P view with supervised networking
-
-## Development
-
-Our codebase aims to reach the guidelines of Elixir projects.
-We are focusing on the best quality.
-
-The source code can change to respect the best quality of reading and regarding best practices.
-
-Current implemented features:
-- Adaptive cryptography: different elliptic curves and software implementation
-- TransactionChain: Transaction structure and transaction generation
-- Smart Contract: interpreter coded with Elixir DSL through Meta-programming and AST
-- Node election: heuristic validation and storage node selection
-- P2P: Inter-node communication, supervised connection to detect the P2P view of nodes in almost real-time
-- Transaction mining: ARCH consensus
-- Node bootstrapping
-- Beacon chain: Track new transactions and node readiness
-- Self-Repair: Self-healing mechanism allowing to resynchronize missing transactions
-- Node shared secrets renewal: Integration of authorized validation nodes using heuristic constraints
-- P2P transfers and genesis pools allocation
-- Transaction explorer
-- Custom Binary protocol leveraging Binary Pattern Matching and BitVectors
-- NFT creation and transfers
-## Next features to appear very soon:
-- Sampling P2P view on the Beacon chain
-- Summary of the Beacon chain
-- P2P messages encryption
-- OnChain Governance & Decentralized Code Source and Hot Release Upgrades
-
-## Installation
-
-Requirements:
-- Libsodium: for the ed25519 encryption and decryption.
-- OpenSSL 1.11
-- OTP 23: generation of ed25519 key pairs
-
-Platforms supported:
-- Linux (Ubuntu 18.04)
-- Mac OS X
-
-Requires Cassandra/ScyllaDB installation to use for the backend storage
-
-## Development
-
-Requires Elixir 1.10
-
-To start first node:
-```bash
-mix deps.get
-UNIRIS_CRYPTO_SEED="node1" iex -S mix phx.server
-```
-
-To start a second node
-```bash
-UNIRIS_CRYPTO_SEED="node2" UNIRIS_P2P_PORT=3005 iex -S mix
-```
-
-To clean the environment simply remove mutable storage folder
-```bash
-rm -rf data data_test
-```
-
-## Contribution
-
-Thank you for considering to help out with the source code. 
-We welcome contributions from anyone and are grateful for even the smallest of improvement.
-
-Please to follow this workflow:
-1. Fork it!
-2. Create your feature branch (git checkout -b my-new-feature)
-3. Commit your changes (git commit -am 'Add some feature')
-4. Push to the branch (git push origin my-new-feature)
-5. Create new Pull Request
-
-
-## Licence
-
-AGPL
-=======
-# Uniris
-
-Welcome to the Uniris Node source repository ! This software enables you to build the first transaction chain and next generation of blockchain focused on scalability and human oriented.
-
-Uniris features:
-- Fast transaction processing (> 1M tps)
-- Lower energy consumption than other blockchain
-- Designed with a high level of security (ARCH consensus supporting 90% of maliciousness)
-- Adaptive cryptographic algorithms (quantum resistant)
-- Decentralized Identity and Self Sovereign Identity
-- Smart contract platform powered by a built-in interpreter
-- Strong scalability with geo secured sharding
-- Soft-Real-Time P2P view with supervised networking
-
-## Development
-
-Our codebase aims to reach the guidelines of Elixir projects.
-We are focusing on the best quality.
-
-The source code can change to respect the best quality of reading and regarding best practices.
-
-Current implemented features:
-- Adaptive cryptography: different elliptic curves and software implementation
-- TransactionChain: Transaction structure and transaction generation
-- Smart Contract: interpreter coded with Elixir DSL through Meta-programming and AST
-- Node election: heuristic validation and storage node selection
-- P2P: Inter-node communication, supervised connection to detect the P2P view of nodes in almost real-time
-- Transaction mining: ARCH consensus
-- Node bootstrapping
-- Beacon chain: Track new transactions and node readiness
-- Self-Repair: Self-healing mechanism allowing to resynchronize missing transactions
-- Node shared secrets renewal: Integration of authorized validation nodes using heuristic constraints
-- P2P transfers and genesis pools allocation
-- Transaction explorer
-- Custom Binary protocol leveraging Binary Pattern Matching and BitVectors
-- NFT creation and transfers
-## Next features to appear very soon:
-- Sampling P2P view on the Beacon chain
-- Summary of the Beacon chain
-- P2P messages encryption
-- OnChain Governance & Decentralized Code Source and Hot Release Upgrades
-
-## Installation
-
-Requirements:
-- Libsodium: for the ed25519 encryption and decryption.
-- OpenSSL 1.11
-- OTP 23: generation of ed25519 key pairs
-
-Platforms supported:
-- Linux (Ubuntu 18.04)
-- Mac OS X
-
-Requires Cassandra/ScyllaDB installation to use for the backend storage
-
-## Development
-
-Requires Elixir 1.10
-
-At first, get dependencies:
-```
-mix deps.get
-```
-
-To start first node:
-```bash
-iex -S mix phx.server
-```
-
-To start a second node
-```bash
-UNIRIS_CRYPTO_SEED="node2" UNIRIS_P2P_PORT=3005 UNIRIS_HTTP_PORT=4005 UNIRIS_MUT_DIR="data2" iex -S mix
-```
-
-To clean the environment simply remove mutable storage folder
-```bash
-rm -rf data1 data2
-```
-
-### Automation
-
-Requires working `docker-compose`
-
-To run few `uniris-node`s in testnet one could use mix task `uniris.testnet`:
-```bash
-mix uniris.testnet $(seq --format "seed%g" --separator " " 5)
-```
-
-The task will generate `docker-compose.json` (for 5 nodes with seeds: seed1, seed2, seed3, seed4, seed5), and run `docker-compose -f docker-compose.json up` which in turn will build `uniris-testnet` image, and spawn 5 containers. To destroy these containers run `docker-compose -f docker-compose.json down` and use `docker image rm` to remove the image.
-
-Run `mix help uniris.testnet` to see how to tweak the task.
-
-## Contribution
-
-Thank you for considering to help out with the source code. 
-We welcome contributions from anyone and are grateful for even the smallest of improvement.
-
-Please to follow this workflow:
-1. Fork it!
-2. Create your feature branch (git checkout -b my-new-feature)
-3. Commit your changes (git commit -am 'Add some feature')
-4. Push to the branch (git push origin my-new-feature)
-5. Create new Pull Request
-
-
-## Licence
-
-AGPL
->>>>>>> 9fc0f035
+# Uniris
+
+Welcome to the Uniris Node source repository ! This software enables you to build the first transaction chain and next generation of blockchain focused on scalability and human oriented.
+
+Uniris features:
+- Fast transaction processing (> 1M tps)
+- Lower energy consumption than other blockchain
+- Designed with a high level of security (ARCH consensus supporting 90% of maliciousness)
+- Adaptive cryptographic algorithms (quantum resistant)
+- Decentralized Identity and Self Sovereign Identity
+- Smart contract platform powered by a built-in interpreter
+- Strong scalability with geo secured sharding
+- Soft-Real-Time P2P view with supervised networking
+
+## Development
+
+Our codebase aims to reach the guidelines of Elixir projects.
+We are focusing on the best quality.
+
+The source code can change to respect the best quality of reading and regarding best practices.
+
+Current implemented features:
+- Adaptive cryptography: different elliptic curves and software implementation
+- TransactionChain: Transaction structure and transaction generation
+- Smart Contract: interpreter coded with Elixir DSL through Meta-programming and AST
+- Node election: heuristic validation and storage node selection
+- P2P: Inter-node communication, supervised connection to detect the P2P view of nodes in almost real-time
+- Transaction mining: ARCH consensus
+- Node bootstrapping
+- Beacon chain: Track new transactions and node readiness
+- Self-Repair: Self-healing mechanism allowing to resynchronize missing transactions
+- Node shared secrets renewal: Integration of authorized validation nodes using heuristic constraints
+- P2P transfers and genesis pools allocation
+- Transaction explorer
+- Custom Binary protocol leveraging Binary Pattern Matching and BitVectors
+- NFT creation and transfers
+## Next features to appear very soon:
+- Sampling P2P view on the Beacon chain
+- Summary of the Beacon chain
+- P2P messages encryption
+- OnChain Governance & Decentralized Code Source and Hot Release Upgrades
+
+## Installation
+
+Requirements:
+- Libsodium: for the ed25519 encryption and decryption.
+- OpenSSL 1.11
+- OTP 23: generation of ed25519 key pairs
+
+Platforms supported:
+- Linux (Ubuntu 18.04)
+- Mac OS X
+
+Requires Cassandra/ScyllaDB installation to use for the backend storage
+
+## Development
+
+Requires Elixir 1.10
+
+At first, get dependencies:
+```
+mix deps.get
+```
+
+To start first node:
+```bash
+iex -S mix phx.server
+```
+
+To start a second node
+```bash
+UNIRIS_CRYPTO_SEED="node2" UNIRIS_P2P_PORT=3005 UNIRIS_HTTP_PORT=4005 UNIRIS_MUT_DIR="data2" iex -S mix
+```
+
+To clean the environment simply remove mutable storage folder
+```bash
+rm -rf data1 data2
+```
+
+### Automation
+
+Requires working `docker-compose`
+
+To run few `uniris-node`s in testnet one could use mix task `uniris.testnet`:
+```bash
+mix uniris.testnet $(seq --format "seed%g" --separator " " 5)
+```
+
+The task will generate `docker-compose.json` (for 5 nodes with seeds: seed1, seed2, seed3, seed4, seed5), and run `docker-compose -f docker-compose.json up` which in turn will build `uniris-testnet` image, and spawn 5 containers. To destroy these containers run `docker-compose -f docker-compose.json down` and use `docker image rm` to remove the image.
+
+Run `mix help uniris.testnet` to see how to tweak the task.
+
+## Contribution
+
+Thank you for considering to help out with the source code. 
+We welcome contributions from anyone and are grateful for even the smallest of improvement.
+
+Please to follow this workflow:
+1. Fork it!
+2. Create your feature branch (git checkout -b my-new-feature)
+3. Commit your changes (git commit -am 'Add some feature')
+4. Push to the branch (git push origin my-new-feature)
+5. Create new Pull Request
+
+
+## Licence
+
+AGPL